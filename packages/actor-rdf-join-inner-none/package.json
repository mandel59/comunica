{
  "name": "@comunica/actor-rdf-join-inner-none",
  "version": "3.3.0",
  "description": "A none rdf-join actor",
  "lsd:module": true,
  "license": "MIT",
  "funding": {
    "type": "opencollective",
    "url": "https://opencollective.com/comunica-association"
  },
  "homepage": "https://comunica.dev/",
  "repository": {
    "type": "git",
    "url": "https://github.com/comunica/comunica.git",
    "directory": "packages/actor-rdf-join-inner-none"
  },
  "bugs": {
    "url": "https://github.com/comunica/comunica/issues"
  },
  "keywords": [
    "comunica",
    "actor",
    "rdf-join",
    "none"
  ],
  "sideEffects": false,
  "main": "lib/index.js",
  "typings": "lib/index",
  "publishConfig": {
    "access": "public"
  },
  "files": [
    "components",
    "lib/**/*.d.ts",
    "lib/**/*.js",
    "lib/**/*.js.map"
  ],
  "scripts": {
    "build": "yarn run build:ts && yarn run build:components",
    "build:ts": "node \"../../node_modules/typescript/bin/tsc\"",
    "build:components": "componentsjs-generator"
  },
  "dependencies": {
<<<<<<< HEAD
    "@comunica/bus-merge-bindings-context": "^3.2.1",
    "@comunica/bus-rdf-join": "^3.2.1",
    "@comunica/context-entries": "^3.1.0",
    "@comunica/core": "^3.2.1",
    "@comunica/mediatortype-join-coefficients": "^3.2.1",
    "@comunica/types": "^3.1.0",
    "@comunica/utils-bindings-factory": "^3.2.1",
    "@comunica/utils-metadata": "^3.2.1",
=======
    "@comunica/bindings-factory": "^3.3.0",
    "@comunica/bus-merge-bindings-context": "^3.3.0",
    "@comunica/bus-rdf-join": "^3.3.0",
    "@comunica/mediatortype-join-coefficients": "^3.3.0",
    "@comunica/metadata": "^3.3.0",
>>>>>>> 02bde397
    "@rdfjs/types": "*",
    "asynciterator": "^3.9.0"
  }
}<|MERGE_RESOLUTION|>--- conflicted
+++ resolved
@@ -41,7 +41,6 @@
     "build:components": "componentsjs-generator"
   },
   "dependencies": {
-<<<<<<< HEAD
     "@comunica/bus-merge-bindings-context": "^3.2.1",
     "@comunica/bus-rdf-join": "^3.2.1",
     "@comunica/context-entries": "^3.1.0",
@@ -50,13 +49,6 @@
     "@comunica/types": "^3.1.0",
     "@comunica/utils-bindings-factory": "^3.2.1",
     "@comunica/utils-metadata": "^3.2.1",
-=======
-    "@comunica/bindings-factory": "^3.3.0",
-    "@comunica/bus-merge-bindings-context": "^3.3.0",
-    "@comunica/bus-rdf-join": "^3.3.0",
-    "@comunica/mediatortype-join-coefficients": "^3.3.0",
-    "@comunica/metadata": "^3.3.0",
->>>>>>> 02bde397
     "@rdfjs/types": "*",
     "asynciterator": "^3.9.0"
   }
