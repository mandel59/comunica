import { BindingsFactory } from '@comunica/bindings-factory';
import type { MediatorContextPreprocess } from '@comunica/bus-context-preprocess';
import type { MediatorOptimizeQueryOperation } from '@comunica/bus-optimize-query-operation';
import type { MediatorQueryOperation } from '@comunica/bus-query-operation';
import type { MediatorQueryParse } from '@comunica/bus-query-parse';
import { KeysInitQuery } from '@comunica/context-entries';
import { ActionContext, Bus } from '@comunica/core';
import type { IActionContext } from '@comunica/types';
import { DataFactory } from 'rdf-data-factory';
import type { Algebra } from 'sparqlalgebrajs';
import { Factory } from 'sparqlalgebrajs';
import { ActorQueryProcessSequential } from '../lib/ActorQueryProcessSequential';

const DF = new DataFactory();
const AF = new Factory();
const BF = new BindingsFactory(DF);

describe('ActorQueryProcessSequential', () => {
  let bus: any;
  let mediatorContextPreprocess: MediatorContextPreprocess;
  let mediatorQueryParse: MediatorQueryParse;
  let mediatorOptimizeQueryOperation: MediatorOptimizeQueryOperation;
  let mediatorQueryOperation: MediatorQueryOperation;
  let mediatorMergeBindingsContext: any;

  beforeEach(() => {
    bus = new Bus({ name: 'bus' });
    mediatorContextPreprocess = <any> {
      mediate: jest.fn((action: any) => Promise.resolve(action)),
    };
    mediatorQueryParse = <any> {
      mediate: jest.fn((action: any) => Promise.resolve({
        operation: 'PARSED',
        context: action.context,
      })),
    };
    mediatorOptimizeQueryOperation = <any> {
      mediate: jest.fn((action: any) => Promise.resolve({
        operation: AF.createJoin([
          action.operation,
        ], false),
        context: action.context,
      })),
    };
    mediatorQueryOperation = <any> {
      mediate: jest.fn((action: any) => Promise.resolve({
        type: 'bindings',
        ...action,
      })),
    };
    mediatorMergeBindingsContext = {
      mediate(arg: any) {
        return {};
      },
    };
  });

  describe('An ActorQueryProcessSequential instance', () => {
    let actor: ActorQueryProcessSequential;
    let ctx: IActionContext;

    beforeEach(() => {
      ctx = new ActionContext({ [KeysInitQuery.dataFactory.name]: DF });
      actor = new ActorQueryProcessSequential({
        name: 'actor',
        bus,
        mediatorContextPreprocess,
        mediatorQueryParse,
        mediatorOptimizeQueryOperation,
        mediatorQueryOperation,
        mediatorMergeBindingsContext,
      });
    });

    describe('test', () => {
      it('rejects on explain in context', async() => {
        await expect(actor.test({
          query: 'q',
          context: new ActionContext({ [KeysInitQuery.dataFactory.name]: DF }).set(KeysInitQuery.explain, 'parsed'),
        }))
          .rejects.toThrow(`actor is not able to explain queries.`);
      });

      it('rejects on raw explain in context', async() => {
        await expect(actor.test({
          query: 'q',
          context: new ActionContext({ [KeysInitQuery.dataFactory.name]: DF }).setRaw('explain', 'parsed'),
        }))
          .rejects.toThrow(`actor is not able to explain queries.`);
      });

      it('handles no explain in context', async() => {
        await expect(actor.test({
          query: 'q',
          context: new ActionContext({ [KeysInitQuery.dataFactory.name]: DF }),
        })).resolves
          .toBeTruthy();
      });
    });

    describe('run', () => {
      it('parses, optimizes, and evaluates a query', async() => {
        const op: Algebra.Operation = AF.createPattern(
          DF.namedNode('s'),
          DF.namedNode('p'),
          DF.namedNode('o'),
        );
        const { result } = await actor.run({
          query: op,
          context: ctx,
        });
        expect((<any> result).context).toEqual(new ActionContext({ [KeysInitQuery.dataFactory.name]: DF })
          .set(KeysInitQuery.query, AF.createJoin([
            op,
          ], false)));
        expect((<any> result).operation).toEqual(AF.createJoin([
          op,
        ], false));

        expect(mediatorContextPreprocess.mediate).toHaveBeenCalledWith({
<<<<<<< HEAD
          context: new ActionContext({ [KeysInitQuery.dataFactory.name]: DF }),
=======
          context: new ActionContext(),
          initialize: true,
>>>>>>> f558377c
        });
        expect(mediatorQueryParse.mediate).not.toHaveBeenCalled();
        expect(mediatorOptimizeQueryOperation.mediate).toHaveBeenCalledWith({
          operation: op,
          context: new ActionContext({ [KeysInitQuery.dataFactory.name]: DF })
            .set(KeysInitQuery.query, op),
        });
        expect(mediatorQueryOperation.mediate).toHaveBeenCalledWith({
          operation: AF.createJoin([
            op,
          ], false),
          context: new ActionContext({ [KeysInitQuery.dataFactory.name]: DF })
            .set(KeysInitQuery.query, AF.createJoin([
              op,
            ], false)),
        });
      });
    });

    describe('parse', () => {
      it('parses a query', async() => {
        const output = await actor.parse('query', ctx);
        expect(output.context).toEqual(new ActionContext({ [KeysInitQuery.dataFactory.name]: DF })
          .set(KeysInitQuery.queryString, 'query'));
        expect(output.operation).toBe('PARSED');

        expect(mediatorContextPreprocess.mediate).toHaveBeenCalledWith({
<<<<<<< HEAD
          context: new ActionContext({ [KeysInitQuery.dataFactory.name]: DF }),
=======
          context: new ActionContext(),
          initialize: true,
>>>>>>> f558377c
        });
        expect(mediatorQueryParse.mediate).toHaveBeenCalledWith({
          context: new ActionContext({ [KeysInitQuery.dataFactory.name]: DF })
            .set(KeysInitQuery.queryString, 'query'),
          query: 'query',
          baseIRI: undefined,
        });
      });

      it('parses a query with query format', async() => {
        const output = await actor.parse('query', ctx);
        expect(output.context).toEqual(new ActionContext({ [KeysInitQuery.dataFactory.name]: DF })
          .set(KeysInitQuery.queryString, 'query'));
        expect(output.operation).toBe('PARSED');

        expect(mediatorContextPreprocess.mediate).toHaveBeenCalledWith({
<<<<<<< HEAD
          context: new ActionContext({ [KeysInitQuery.dataFactory.name]: DF }),
=======
          context: new ActionContext(),
          initialize: true,
>>>>>>> f558377c
        });
        expect(mediatorQueryParse.mediate).toHaveBeenCalledWith({
          context: new ActionContext({ [KeysInitQuery.dataFactory.name]: DF })
            .set(KeysInitQuery.queryString, 'query'),
          query: 'query',
          baseIRI: undefined,
        });
      });

      it('parses a query with baseIRI in query', async() => {
        jest.spyOn((<any> mediatorQueryParse), 'mediate').mockImplementation((action: any) => Promise.resolve({
          operation: 'PARSED',
          context: action.context,
          baseIRI: 'BASE',
        }));

        const output = await actor.parse('query', ctx);
        expect(output.context).toEqual(new ActionContext({ [KeysInitQuery.dataFactory.name]: DF })
          .set(KeysInitQuery.queryString, 'query')
          .set(KeysInitQuery.baseIRI, 'BASE'));
        expect(output.operation).toBe('PARSED');

        expect(mediatorContextPreprocess.mediate).toHaveBeenCalledWith({
<<<<<<< HEAD
          context: new ActionContext({ [KeysInitQuery.dataFactory.name]: DF }),
=======
          context: new ActionContext(),
          initialize: true,
>>>>>>> f558377c
        });
        expect(mediatorQueryParse.mediate).toHaveBeenCalledWith({
          context: new ActionContext({ [KeysInitQuery.dataFactory.name]: DF })
            .set(KeysInitQuery.queryString, 'query'),
          query: 'query',
          baseIRI: undefined,
        });
      });

      it('parses a query as algebra', async() => {
        const op: Algebra.Operation = AF.createPattern(
          DF.namedNode('s'),
          DF.namedNode('p'),
          DF.namedNode('o'),
        );
        const output = await actor.parse(op, ctx);
        expect(output.context).toEqual(new ActionContext({ [KeysInitQuery.dataFactory.name]: DF }));
        expect(output.operation).toEqual(op);

        expect(mediatorContextPreprocess.mediate).toHaveBeenCalledWith({
<<<<<<< HEAD
          context: new ActionContext({ [KeysInitQuery.dataFactory.name]: DF }),
=======
          context: new ActionContext(),
          initialize: true,
>>>>>>> f558377c
        });
        expect(mediatorQueryParse.mediate).not.toHaveBeenCalled();
      });

      it('parses handles initial bindings', async() => {
        const op: Algebra.Operation = AF.createPattern(
          DF.namedNode('s'),
          DF.namedNode('p'),
          DF.variable('vo'),
        );
        const output = await actor.parse(op, ctx
          .set(KeysInitQuery.initialBindings, BF.fromRecord({ vo: DF.namedNode('o') })));
        expect(output.context).toEqual(new ActionContext({ [KeysInitQuery.dataFactory.name]: DF })
          .set(KeysInitQuery.initialBindings, BF.fromRecord({ vo: DF.namedNode('o') })));
        expect(output.operation).toEqual(AF.createPattern(
          DF.namedNode('s'),
          DF.namedNode('p'),
          DF.namedNode('o'),
        ));

        expect(mediatorContextPreprocess.mediate).toHaveBeenCalledWith({
          context: new ActionContext({ [KeysInitQuery.dataFactory.name]: DF })
            .set(KeysInitQuery.initialBindings, BF.fromRecord({ vo: DF.namedNode('o') })),
          initialize: true,
        });
        expect(mediatorQueryParse.mediate).not.toHaveBeenCalled();
      });
    });

    describe('optimize', () => {
      it('optimizes a query', async() => {
        const op: Algebra.Operation = AF.createPattern(
          DF.namedNode('s'),
          DF.namedNode('p'),
          DF.namedNode('o'),
        );

        const output = await actor.optimize(op, ctx);
        expect(output.context).toEqual(new ActionContext({ [KeysInitQuery.dataFactory.name]: DF })
          .set(KeysInitQuery.query, AF.createJoin([
            op,
          ], false)));
        expect(output.operation).toEqual(AF.createJoin([
          op,
        ], false));

        expect(mediatorOptimizeQueryOperation.mediate).toHaveBeenCalledWith({
          operation: op,
          context: new ActionContext({ [KeysInitQuery.dataFactory.name]: DF })
            .set(KeysInitQuery.query, op),
        });
      });
    });

    describe('evaluate', () => {
      it('evaluates a query', async() => {
        const op: Algebra.Operation = AF.createPattern(
          DF.namedNode('s'),
          DF.namedNode('p'),
          DF.namedNode('o'),
        );

        const output = await actor.evaluate(op, ctx);
        expect(output).toEqual({
          type: 'bindings',
          operation: op,
          context: ctx,
        });

        expect(mediatorQueryOperation.mediate).toHaveBeenCalledWith({
          operation: op,
          context: new ActionContext({ [KeysInitQuery.dataFactory.name]: DF }),
        });
      });
    });
  });
});<|MERGE_RESOLUTION|>--- conflicted
+++ resolved
@@ -118,12 +118,8 @@
         ], false));
 
         expect(mediatorContextPreprocess.mediate).toHaveBeenCalledWith({
-<<<<<<< HEAD
-          context: new ActionContext({ [KeysInitQuery.dataFactory.name]: DF }),
-=======
-          context: new ActionContext(),
-          initialize: true,
->>>>>>> f558377c
+          context: new ActionContext({ [KeysInitQuery.dataFactory.name]: DF }),
+          initialize: true,
         });
         expect(mediatorQueryParse.mediate).not.toHaveBeenCalled();
         expect(mediatorOptimizeQueryOperation.mediate).toHaveBeenCalledWith({
@@ -151,12 +147,8 @@
         expect(output.operation).toBe('PARSED');
 
         expect(mediatorContextPreprocess.mediate).toHaveBeenCalledWith({
-<<<<<<< HEAD
-          context: new ActionContext({ [KeysInitQuery.dataFactory.name]: DF }),
-=======
-          context: new ActionContext(),
-          initialize: true,
->>>>>>> f558377c
+          context: new ActionContext({ [KeysInitQuery.dataFactory.name]: DF }),
+          initialize: true,
         });
         expect(mediatorQueryParse.mediate).toHaveBeenCalledWith({
           context: new ActionContext({ [KeysInitQuery.dataFactory.name]: DF })
@@ -173,12 +165,8 @@
         expect(output.operation).toBe('PARSED');
 
         expect(mediatorContextPreprocess.mediate).toHaveBeenCalledWith({
-<<<<<<< HEAD
-          context: new ActionContext({ [KeysInitQuery.dataFactory.name]: DF }),
-=======
-          context: new ActionContext(),
-          initialize: true,
->>>>>>> f558377c
+          context: new ActionContext({ [KeysInitQuery.dataFactory.name]: DF }),
+          initialize: true,
         });
         expect(mediatorQueryParse.mediate).toHaveBeenCalledWith({
           context: new ActionContext({ [KeysInitQuery.dataFactory.name]: DF })
@@ -202,12 +190,8 @@
         expect(output.operation).toBe('PARSED');
 
         expect(mediatorContextPreprocess.mediate).toHaveBeenCalledWith({
-<<<<<<< HEAD
-          context: new ActionContext({ [KeysInitQuery.dataFactory.name]: DF }),
-=======
-          context: new ActionContext(),
-          initialize: true,
->>>>>>> f558377c
+          context: new ActionContext({ [KeysInitQuery.dataFactory.name]: DF }),
+          initialize: true,
         });
         expect(mediatorQueryParse.mediate).toHaveBeenCalledWith({
           context: new ActionContext({ [KeysInitQuery.dataFactory.name]: DF })
@@ -228,12 +212,8 @@
         expect(output.operation).toEqual(op);
 
         expect(mediatorContextPreprocess.mediate).toHaveBeenCalledWith({
-<<<<<<< HEAD
-          context: new ActionContext({ [KeysInitQuery.dataFactory.name]: DF }),
-=======
-          context: new ActionContext(),
-          initialize: true,
->>>>>>> f558377c
+          context: new ActionContext({ [KeysInitQuery.dataFactory.name]: DF }),
+          initialize: true,
         });
         expect(mediatorQueryParse.mediate).not.toHaveBeenCalled();
       });
