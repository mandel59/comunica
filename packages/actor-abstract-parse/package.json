{
  "name": "@comunica/actor-abstract-parse",
  "version": "3.3.0",
  "description": "An abstract actor for applying parsers to dereferenced results",
  "lsd:module": true,
  "license": "MIT",
  "funding": {
    "type": "opencollective",
    "url": "https://opencollective.com/comunica-association"
  },
  "homepage": "https://comunica.dev/",
  "repository": {
    "type": "git",
    "url": "https://github.com/comunica/comunica.git",
    "directory": "packages/actor-abstract-parse"
  },
  "bugs": {
    "url": "https://github.com/comunica/comunica/issues"
  },
  "keywords": [
    "comunica",
    "actor",
    "abstract",
    "parse"
  ],
  "sideEffects": false,
  "main": "lib/index.js",
  "typings": "lib/index",
  "publishConfig": {
    "access": "public"
  },
  "files": [
    "components",
    "lib/**/*.d.ts",
    "lib/**/*.js",
    "lib/**/*.js.map"
  ],
  "scripts": {
    "build": "yarn run build:ts && yarn run build:components",
    "build:ts": "node \"../../node_modules/typescript/bin/tsc\"",
    "build:components": "componentsjs-generator"
  },
  "dependencies": {
<<<<<<< HEAD
    "@comunica/core": "^3.2.1",
    "readable-stream": "^4.5.2"
=======
    "@comunica/core": "^3.3.0",
    "readable-stream": "^4.4.2"
>>>>>>> 02bde397
  }
}<|MERGE_RESOLUTION|>--- conflicted
+++ resolved
@@ -41,12 +41,7 @@
     "build:components": "componentsjs-generator"
   },
   "dependencies": {
-<<<<<<< HEAD
-    "@comunica/core": "^3.2.1",
+    "@comunica/core": "^3.3.0",
     "readable-stream": "^4.5.2"
-=======
-    "@comunica/core": "^3.3.0",
-    "readable-stream": "^4.4.2"
->>>>>>> 02bde397
   }
 }