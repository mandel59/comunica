import type { IActionHttp, IActorHttpArgs, IActorHttpOutput, MediatorHttp } from '@comunica/bus-http';
import { ActorHttp } from '@comunica/bus-http';
import { KeysHttpMemento } from '@comunica/context-entries';
import type { IActorTest } from '@comunica/core';
<<<<<<< HEAD

// Use require instead of import for default exports, to be compatible with variants of esModuleInterop in tsconfig.
// eslint-disable-next-line ts/no-require-imports
import parseLink = require('parse-link-header');
=======
import 'cross-fetch/polyfill';
import { parse } from 'http-link-header';
>>>>>>> f558377c

/**
 * A comunica Memento Http Actor.
 */
export class ActorHttpMemento extends ActorHttp {
  public readonly mediatorHttp: MediatorHttp;

  public constructor(args: IActorHttpMementoArgs) {
    super(args);
  }

  public async test(action: IActionHttp): Promise<IActorTest> {
    if (!(action.context.has(KeysHttpMemento.datetime) &&
          action.context.get(KeysHttpMemento.datetime) instanceof Date)) {
      throw new Error('This actor only handles request with a set valid datetime.');
    }
    if (action.init && new Headers(action.init.headers).has('accept-datetime')) {
      throw new Error('The request already has a set datetime.');
    }
    return true;
  }

  public async run(action: IActionHttp): Promise<IActorHttpOutput> {
    // Duplicate the ActionHttp to append a datetime header to the request.
    const init: RequestInit = action.init ? { ...action.init } : {};
    const headers: Headers = init.headers = new Headers(init.headers ?? {});

    const dateTime: Date | undefined = action.context.get(KeysHttpMemento.datetime);
    if (dateTime) {
      headers.append('accept-datetime', dateTime.toUTCString());
    }

    const httpAction: IActionHttp = { context: action.context, input: action.input, init };

    // Execute the request and follow the timegate in the response (if any).
    const result: IActorHttpOutput = await this.mediatorHttp.mediate(httpAction);

    // Did we ask for a time-negotiated response, but haven't received one?
    if (headers.has('accept-datetime') && result.headers && !result.headers.has('memento-datetime')) {
      // The links might have a timegate that can help us
      const header = result.headers.get('link');
      const timegate = header && parse(header)?.get('rel', 'timegate');
      if (timegate && timegate.length > 0) {
        await result.body?.cancel();
        // Respond with a time-negotiated response from the timegate instead
        const followLink: IActionHttp = { context: action.context, input: timegate[0].uri, init };
        return this.mediatorHttp.mediate(followLink);
      }
    }

    return result;
  }
}

export interface IActorHttpMementoArgs extends IActorHttpArgs {
  /**
   * The HTTP mediator
   */
  mediatorHttp: MediatorHttp;
}<|MERGE_RESOLUTION|>--- conflicted
+++ resolved
@@ -2,15 +2,7 @@
 import { ActorHttp } from '@comunica/bus-http';
 import { KeysHttpMemento } from '@comunica/context-entries';
 import type { IActorTest } from '@comunica/core';
-<<<<<<< HEAD
-
-// Use require instead of import for default exports, to be compatible with variants of esModuleInterop in tsconfig.
-// eslint-disable-next-line ts/no-require-imports
-import parseLink = require('parse-link-header');
-=======
-import 'cross-fetch/polyfill';
 import { parse } from 'http-link-header';
->>>>>>> f558377c
 
 /**
  * A comunica Memento Http Actor.
