--- conflicted
+++ resolved
@@ -1,11 +1,11 @@
 /* eslint-disable jest/prefer-spy-on */
+import { Readable } from 'node:stream';
 import { KeysRdfUpdateQuads } from '@comunica/context-entries';
 import { ActionContext } from '@comunica/core';
 import type { IActionContext } from '@comunica/types';
 import type * as RDF from '@rdfjs/types';
 import { ArrayIterator } from 'asynciterator';
 import { DataFactory } from 'rdf-data-factory';
-import { Readable } from 'readable-stream';
 import { QuadDestinationSparql } from '../lib/QuadDestinationSparql';
 
 const DF = new DataFactory();
@@ -93,13 +93,8 @@
         headers: new Headers({ 'Content-Type': 'application/sparql-results+json' }),
         ok: false,
       });
-<<<<<<< HEAD
-      body.cancel = jest.fn();
+      (<any>body).cancel = jest.fn();
       await expect(destination.update({ insert: new ArrayIterator<RDF.Quad>([]) })).rejects
-=======
-      (<any>body).cancel = jest.fn();
-      await expect(destination.insert(new ArrayIterator<RDF.Quad>([]))).rejects
->>>>>>> f558377c
         .toThrow(`Invalid SPARQL endpoint response from abc (HTTP status 400):\nempty response`);
     });
   });
