{
  "name": "@comunica/actor-rdf-update-hypermedia-sparql",
  "version": "3.3.0",
  "description": "A sparql rdf-update-hypermedia actor",
  "lsd:module": true,
  "license": "MIT",
  "funding": {
    "type": "opencollective",
    "url": "https://opencollective.com/comunica-association"
  },
  "homepage": "https://comunica.dev/",
  "repository": {
    "type": "git",
    "url": "https://github.com/comunica/comunica.git",
    "directory": "packages/actor-rdf-update-hypermedia-sparql"
  },
  "bugs": {
    "url": "https://github.com/comunica/comunica/issues"
  },
  "keywords": [
    "comunica",
    "actor",
    "rdf-update-hypermedia",
    "sparql"
  ],
  "sideEffects": false,
  "main": "lib/index.js",
  "typings": "lib/index",
  "publishConfig": {
    "access": "public"
  },
  "files": [
    "components",
    "lib/**/*.d.ts",
    "lib/**/*.js",
    "lib/**/*.js.map"
  ],
  "scripts": {
    "build": "yarn run build:ts && yarn run build:components",
    "build:ts": "node \"../../node_modules/typescript/bin/tsc\"",
    "build:components": "componentsjs-generator"
  },
  "dependencies": {
<<<<<<< HEAD
    "@comunica/bus-http": "^3.2.1",
    "@comunica/bus-rdf-update-hypermedia": "^3.2.1",
    "@comunica/bus-rdf-update-quads": "^3.2.1",
    "@comunica/context-entries": "^3.1.0",
    "@comunica/core": "^3.2.1",
    "@comunica/types": "^3.2.1",
=======
    "@comunica/bus-http": "^3.3.0",
    "@comunica/bus-rdf-update-hypermedia": "^3.3.0",
    "@comunica/bus-rdf-update-quads": "^3.3.0",
    "@comunica/core": "^3.3.0",
    "@comunica/types": "^3.3.0",
>>>>>>> 02bde397
    "@jeswr/stream-to-string": "^2.0.0",
    "@rdfjs/types": "*",
    "asynciterator": "^3.9.0",
    "fetch-sparql-endpoint": "^5.1.0",
    "rdf-string-ttl": "^1.3.2"
  }
}<|MERGE_RESOLUTION|>--- conflicted
+++ resolved
@@ -41,20 +41,12 @@
     "build:components": "componentsjs-generator"
   },
   "dependencies": {
-<<<<<<< HEAD
     "@comunica/bus-http": "^3.2.1",
     "@comunica/bus-rdf-update-hypermedia": "^3.2.1",
     "@comunica/bus-rdf-update-quads": "^3.2.1",
     "@comunica/context-entries": "^3.1.0",
     "@comunica/core": "^3.2.1",
     "@comunica/types": "^3.2.1",
-=======
-    "@comunica/bus-http": "^3.3.0",
-    "@comunica/bus-rdf-update-hypermedia": "^3.3.0",
-    "@comunica/bus-rdf-update-quads": "^3.3.0",
-    "@comunica/core": "^3.3.0",
-    "@comunica/types": "^3.3.0",
->>>>>>> 02bde397
     "@jeswr/stream-to-string": "^2.0.0",
     "@rdfjs/types": "*",
     "asynciterator": "^3.9.0",
