--- conflicted
+++ resolved
@@ -37,19 +37,11 @@
     "build:components": "componentsjs-generator"
   },
   "dependencies": {
-<<<<<<< HEAD
-    "@comunica/bus-query-operation": "^3.1.0",
-    "@comunica/bus-rdf-join": "^3.1.0",
-    "@comunica/context-entries": "^3.1.0",
-    "@comunica/mediatortype-join-coefficients": "^3.1.0",
-    "@comunica/types": "^3.1.0",
-    "sparqlalgebrajs": "^4.3.3"
-=======
     "@comunica/bus-query-operation": "^3.2.1",
     "@comunica/bus-rdf-join": "^3.2.1",
+    "@comunica/context-entries": "^3.1.0",
     "@comunica/mediatortype-join-coefficients": "^3.2.1",
     "@comunica/types": "^3.2.1",
     "sparqlalgebrajs": "^4.3.7"
->>>>>>> f558377c
   }
 }