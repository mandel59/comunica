--- conflicted
+++ resolved
@@ -1,22 +1,10 @@
-<<<<<<< HEAD
 import { bindingsToString } from '@comunica/bindings-factory';
 import type { MediatorExpressionEvaluatorFactory } from '@comunica/bus-expression-evaluator-factory';
 import type { IActorQueryOperationTypedMediatedArgs } from '@comunica/bus-query-operation';
 import { ActorQueryOperation, ActorQueryOperationTypedMediated } from '@comunica/bus-query-operation';
 import type { IActorTest } from '@comunica/core';
+import type { ExpressionError } from '@comunica/expression-evaluator';
 import { isExpressionError } from '@comunica/expression-evaluator';
-=======
-import { BindingsFactory, bindingsToString } from '@comunica/bindings-factory';
-import type { MediatorMergeBindingsContext } from '@comunica/bus-merge-bindings-context';
-import type { IActorQueryOperationTypedMediatedArgs } from '@comunica/bus-query-operation';
-import {
-  ActorQueryOperation,
-  ActorQueryOperationTypedMediated,
-} from '@comunica/bus-query-operation';
-import type { IActorTest } from '@comunica/core';
-import type { ExpressionError } from '@comunica/expression-evaluator';
-import { AsyncEvaluator, isExpressionError } from '@comunica/expression-evaluator';
->>>>>>> cc464d36
 import type { Bindings, IActionContext, IQueryOperationResult, IQueryOperationResultBindings } from '@comunica/types';
 import type { Algebra } from 'sparqlalgebrajs';
 
@@ -26,11 +14,7 @@
  * See https://www.w3.org/TR/sparql11-query/#sparqlAlgebra;
  */
 export class ActorQueryOperationExtend extends ActorQueryOperationTypedMediated<Algebra.Extend> {
-<<<<<<< HEAD
   private readonly mediatorExpressionEvaluatorFactory: MediatorExpressionEvaluatorFactory;
-=======
-  public readonly mediatorMergeBindingsContext: MediatorMergeBindingsContext;
->>>>>>> cc464d36
 
   public constructor(args: IActorQueryOperationExtendArgs) {
     super(args, 'extend');
@@ -38,19 +22,10 @@
   }
 
   public async testOperation(operation: Algebra.Extend, context: IActionContext): Promise<IActorTest> {
-<<<<<<< HEAD
     // Will throw error for unsupported operations
     const _ = Boolean(
       await this.mediatorExpressionEvaluatorFactory.mediate({ algExpr: operation.expression, context }),
     );
-=======
-    const bindingsFactory = await BindingsFactory.create(this.mediatorMergeBindingsContext, context);
-    // Will throw error for unsupported opperations
-    const _ = Boolean(new AsyncEvaluator(
-      operation.expression,
-      ActorQueryOperation.getAsyncExpressionContext(context, this.mediatorQueryOperation, bindingsFactory),
-    ));
->>>>>>> cc464d36
     return true;
   }
 
@@ -67,18 +42,8 @@
       throw new Error(`Illegal binding to variable '${variable.value}' that has already been bound`);
     }
 
-<<<<<<< HEAD
     const evaluator = await this.mediatorExpressionEvaluatorFactory
-      .mediate({ algExpr: operation.expression, context });
-=======
-    const bindingsFactory = await BindingsFactory.create(this.mediatorMergeBindingsContext, context);
-    const config = { ...ActorQueryOperation.getAsyncExpressionContext(
-      context,
-      this.mediatorQueryOperation,
-      bindingsFactory,
-    ) };
-    const evaluator = new AsyncEvaluator(expression, config);
->>>>>>> cc464d36
+      .mediate({ algExpr: expression, context });
 
     // Transform the stream by extending each Bindings with the expression result
     const transform = async(bindings: Bindings, next: any, push: (pusbBindings: Bindings) => void): Promise<void> => {
@@ -115,14 +80,6 @@
   }
 }
 
-<<<<<<< HEAD
-interface IActorQueryOperationExtendArgs extends IActorQueryOperationTypedMediatedArgs {
+export interface IActorQueryOperationExtendArgs extends IActorQueryOperationTypedMediatedArgs {
   mediatorExpressionEvaluatorFactory: MediatorExpressionEvaluatorFactory;
-=======
-export interface IActorQueryOperationExtendArgs extends IActorQueryOperationTypedMediatedArgs {
-  /**
-   * A mediator for creating binding context merge handlers
-   */
-  mediatorMergeBindingsContext: MediatorMergeBindingsContext;
->>>>>>> cc464d36
 }