--- conflicted
+++ resolved
@@ -31,18 +31,6 @@
     "lib/**/*.js",
     "lib/**/*.js.map"
   ],
-<<<<<<< HEAD
-  "dependencies": {
-    "@comunica/bindings-factory": "^2.7.0",
-    "@comunica/bus-expression-evaluator-factory": "^1.0.0",
-    "@comunica/bus-query-operation": "^2.9.0",
-    "@comunica/core": "^2.8.2",
-    "@comunica/expression-evaluator": "^2.9.0",
-    "@comunica/types": "^2.8.2",
-    "sparqlalgebrajs": "^4.2.0"
-  },
-=======
->>>>>>> cc464d36
   "scripts": {
     "build": "yarn run build:ts && yarn run build:components",
     "build:ts": "node \"../../node_modules/typescript/bin/tsc\"",
@@ -50,7 +38,7 @@
   },
   "dependencies": {
     "@comunica/bindings-factory": "^3.0.3",
-    "@comunica/bus-merge-bindings-context": "^3.0.3",
+    "@comunica/bus-expression-evaluator-factory": "^1.0.0",
     "@comunica/bus-query-operation": "^3.0.3",
     "@comunica/core": "^3.0.3",
     "@comunica/expression-evaluator": "^3.0.1",
