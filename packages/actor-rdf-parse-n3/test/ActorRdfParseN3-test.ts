--- conflicted
+++ resolved
@@ -7,13 +7,8 @@
 import { DataFactory } from 'rdf-data-factory';
 import { ActorRdfParseN3 } from '../lib/ActorRdfParseN3';
 
-<<<<<<< HEAD
-const stringToStream = require('streamify-string');
-
 const DF = new DataFactory();
 
-=======
->>>>>>> f558377c
 describe('ActorRdfParseN3', () => {
   let bus: any;
   let context: IActionContext;
