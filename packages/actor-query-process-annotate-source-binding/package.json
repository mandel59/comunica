{
  "name": "@comunica/actor-query-process-annotate-source-binding",
  "version": "3.3.0",
  "description": "A annotate-source-binding query-process actor",
  "lsd:module": true,
  "license": "MIT",
  "funding": {
    "type": "opencollective",
    "url": "https://opencollective.com/comunica-association"
  },
  "homepage": "https://comunica.dev/",
  "repository": {
    "type": "git",
    "url": "https://github.com/comunica/comunica.git",
    "directory": "packages/actor-query-process-annotate-source-binding"
  },
  "bugs": {
    "url": "https://github.com/comunica/comunica/issues"
  },
  "keywords": [
    "comunica",
    "actor",
    "query-process",
    "annotate-source-binding"
  ],
  "sideEffects": false,
  "main": "lib/index.js",
  "typings": "lib/index",
  "publishConfig": {
    "access": "public"
  },
  "files": [
    "components",
    "lib/**/*.d.ts",
    "lib/**/*.js",
    "lib/**/*.js.map"
  ],
  "scripts": {
    "build": "npm run build:ts && npm run build:components",
    "build:ts": "node \"../../node_modules/typescript/bin/tsc\"",
    "build:components": "componentsjs-generator"
  },
  "dependencies": {
<<<<<<< HEAD
    "@comunica/bus-query-process": "^3.2.1",
    "@comunica/context-entries": "^3.2.1",
    "@comunica/core": "^3.2.1",
    "@comunica/types": "^3.2.1",
    "@comunica/utils-bindings-factory": "^3.2.1",
=======
    "@comunica/bindings-factory": "^3.3.0",
    "@comunica/bus-query-process": "^3.3.0",
    "@comunica/context-entries": "^3.3.0",
    "@comunica/core": "^3.3.0",
    "@comunica/types": "^3.3.0",
>>>>>>> 02bde397
    "rdf-data-factory": "^1.1.2"
  }
}<|MERGE_RESOLUTION|>--- conflicted
+++ resolved
@@ -41,19 +41,11 @@
     "build:components": "componentsjs-generator"
   },
   "dependencies": {
-<<<<<<< HEAD
     "@comunica/bus-query-process": "^3.2.1",
     "@comunica/context-entries": "^3.2.1",
     "@comunica/core": "^3.2.1",
     "@comunica/types": "^3.2.1",
     "@comunica/utils-bindings-factory": "^3.2.1",
-=======
-    "@comunica/bindings-factory": "^3.3.0",
-    "@comunica/bus-query-process": "^3.3.0",
-    "@comunica/context-entries": "^3.3.0",
-    "@comunica/core": "^3.3.0",
-    "@comunica/types": "^3.3.0",
->>>>>>> 02bde397
     "rdf-data-factory": "^1.1.2"
   }
 }