{
  "name": "@comunica/actor-query-operation-path-inv",
  "version": "3.3.0",
  "description": "A path-inv query-operation actor",
  "lsd:module": true,
  "license": "MIT",
  "funding": {
    "type": "opencollective",
    "url": "https://opencollective.com/comunica-association"
  },
  "homepage": "https://comunica.dev/",
  "repository": {
    "type": "git",
    "url": "https://github.com/comunica/comunica.git",
    "directory": "packages/actor-query-operation-path-inv"
  },
  "bugs": {
    "url": "https://github.com/comunica/comunica/issues"
  },
  "keywords": [
    "comunica",
    "actor",
    "query-operation",
    "path-inv"
  ],
  "sideEffects": false,
  "main": "lib/index.js",
  "typings": "lib/index",
  "publishConfig": {
    "access": "public"
  },
  "files": [
    "components",
    "lib/**/*.d.ts",
    "lib/**/*.js",
    "lib/**/*.js.map"
  ],
  "scripts": {
    "build": "yarn run build:ts && yarn run build:components",
    "build:ts": "node \"../../node_modules/typescript/bin/tsc\"",
    "build:components": "componentsjs-generator"
  },
  "dependencies": {
<<<<<<< HEAD
    "@comunica/actor-abstract-path": "^3.2.2",
    "@comunica/bus-query-operation": "^3.2.2",
    "@comunica/context-entries": "^3.1.0",
    "@comunica/types": "^3.2.1",
    "sparqlalgebrajs": "^4.3.8"
=======
    "@comunica/actor-abstract-path": "^3.3.0",
    "@comunica/bus-query-operation": "^3.3.0",
    "@comunica/types": "^3.3.0",
    "sparqlalgebrajs": "^4.3.7"
>>>>>>> 02bde397
  }
}<|MERGE_RESOLUTION|>--- conflicted
+++ resolved
@@ -41,17 +41,10 @@
     "build:components": "componentsjs-generator"
   },
   "dependencies": {
-<<<<<<< HEAD
     "@comunica/actor-abstract-path": "^3.2.2",
     "@comunica/bus-query-operation": "^3.2.2",
     "@comunica/context-entries": "^3.1.0",
     "@comunica/types": "^3.2.1",
     "sparqlalgebrajs": "^4.3.8"
-=======
-    "@comunica/actor-abstract-path": "^3.3.0",
-    "@comunica/bus-query-operation": "^3.3.0",
-    "@comunica/types": "^3.3.0",
-    "sparqlalgebrajs": "^4.3.7"
->>>>>>> 02bde397
   }
 }