--- conflicted
+++ resolved
@@ -40,7 +40,6 @@
     "build:components": "componentsjs-generator"
   },
   "dependencies": {
-<<<<<<< HEAD
     "@comunica/bus-rdf-join-entries-sort": "^3.2.1",
     "@comunica/bus-rdf-join-selectivity": "^3.2.1",
     "@comunica/context-entries": "^3.2.1",
@@ -50,18 +49,5 @@
     "@comunica/utils-iterator": "^3.2.1",
     "@comunica/utils-metadata": "^3.2.1",
     "@rdfjs/types": "*"
-=======
-    "@comunica/bus-rdf-join-entries-sort": "^3.3.0",
-    "@comunica/bus-rdf-join-selectivity": "^3.3.0",
-    "@comunica/context-entries": "^3.3.0",
-    "@comunica/core": "^3.3.0",
-    "@comunica/mediatortype-join-coefficients": "^3.3.0",
-    "@comunica/metadata": "^3.3.0",
-    "@comunica/types": "^3.3.0",
-    "@rdfjs/types": "*",
-    "asynciterator": "^3.9.0",
-    "rdf-data-factory": "^1.1.1",
-    "rdf-string": "^1.6.3"
->>>>>>> 02bde397
   }
 }