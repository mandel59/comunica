import type { IActorQueryOperationTypedMediatedArgs } from '@comunica/bus-query-operation';
import { ActorQueryOperation, ActorQueryOperationTypedMediated } from '@comunica/bus-query-operation';
import { KeysInitQuery } from '@comunica/context-entries';
import type { IActorTest } from '@comunica/core';
import { BlankNodeBindingsScoped } from '@comunica/data-factory';
import type {
  Bindings,
  BindingsStream,
  ComunicaDataFactory,
  IActionContext,
  IQueryOperationResult,
  IQueryOperationResultBindings,
} from '@comunica/types';
import type * as RDF from '@rdfjs/types';
import type { Algebra } from 'sparqlalgebrajs';

/**
 * A comunica Project Query Operation Actor.
 */
export class ActorQueryOperationProject extends ActorQueryOperationTypedMediated<Algebra.Project> {
  public constructor(args: IActorQueryOperationTypedMediatedArgs) {
    super(args, 'project');
  }

  public async testOperation(_operation: Algebra.Project, _context: IActionContext): Promise<IActorTest> {
    return true;
  }

  public async runOperation(operation: Algebra.Project, context: IActionContext):
  Promise<IQueryOperationResult> {
    const dataFactory: ComunicaDataFactory = context.getSafe(KeysInitQuery.dataFactory);

    // Resolve the input
    const output: IQueryOperationResultBindings = ActorQueryOperation.getSafeBindings(
      await this.mediatorQueryOperation.mediate({ operation: operation.input, context }),
    );

    // Find all variables that should be deleted from the input stream.
    const outputMetadata = await output.metadata();
    const variables = operation.variables;
    const deleteVariables = outputMetadata.variables
      .filter(variable => !variables.some(subVariable => variable.value === subVariable.value));

    // Error if there are variables that are not bound in the input stream.
    const missingVariables = variables
      .filter(variable => !outputMetadata.variables.some(subVariable => variable.value === subVariable.value));
    if (missingVariables.length > 0) {
      // eslint-disable-next-line ts/restrict-template-expressions
      throw new Error(`Variables '${missingVariables.map(variable => `?${variable.value}`)}' are used in the projection result, but are not assigned.`);
    }

    // Make sure the project variables are the only variables that are present in the bindings.
    let bindingsStream: BindingsStream = deleteVariables.length === 0 ?
      output.bindingsStream :
      output.bindingsStream.map((bindings: Bindings) => {
        for (const deleteVariable of deleteVariables) {
          bindings = bindings.delete(deleteVariable);
        }
        return bindings;
      });

    // Make sure that blank nodes with same labels are not reused over different bindings, as required by SPARQL 1.1.
    // Required for the BNODE() function: https://www.w3.org/TR/sparql11-query/#func-bnode
    // When we have a scoped blank node, make sure the skolemized value is maintained.
    let blankNodeCounter = 0;
<<<<<<< HEAD
    bindingsStream = bindingsStream.transform({
      map(bindings: Bindings) {
        blankNodeCounter++;
        const scopedBlankNodesCache = new Map<string, RDF.BlankNode>();
        return bindings.map((term) => {
          if (term instanceof BlankNodeBindingsScoped) {
            let scopedBlankNode = scopedBlankNodesCache.get(term.value);
            if (!scopedBlankNode) {
              scopedBlankNode = dataFactory.blankNode(`${term.value}${blankNodeCounter}`);
              scopedBlankNodesCache.set(term.value, scopedBlankNode);
            }
            return scopedBlankNode;
=======
    bindingsStream = bindingsStream.map((bindings: Bindings) => {
      blankNodeCounter++;
      const scopedBlankNodesCache = new Map<string, RDF.BlankNode>();
      return bindings.map((term) => {
        if (term instanceof BlankNodeBindingsScoped) {
          let scopedBlankNode = scopedBlankNodesCache.get(term.value);
          if (!scopedBlankNode) {
            scopedBlankNode = DF.blankNode(`${term.value}${blankNodeCounter}`);
            scopedBlankNodesCache.set(term.value, scopedBlankNode);
>>>>>>> 50f5fe5f
          }
          return scopedBlankNode;
        }
        return term;
      });
    });

    return {
      type: 'bindings',
      bindingsStream,
      metadata: async() => ({ ...outputMetadata, variables }),
    };
  }
}<|MERGE_RESOLUTION|>--- conflicted
+++ resolved
@@ -63,20 +63,6 @@
     // Required for the BNODE() function: https://www.w3.org/TR/sparql11-query/#func-bnode
     // When we have a scoped blank node, make sure the skolemized value is maintained.
     let blankNodeCounter = 0;
-<<<<<<< HEAD
-    bindingsStream = bindingsStream.transform({
-      map(bindings: Bindings) {
-        blankNodeCounter++;
-        const scopedBlankNodesCache = new Map<string, RDF.BlankNode>();
-        return bindings.map((term) => {
-          if (term instanceof BlankNodeBindingsScoped) {
-            let scopedBlankNode = scopedBlankNodesCache.get(term.value);
-            if (!scopedBlankNode) {
-              scopedBlankNode = dataFactory.blankNode(`${term.value}${blankNodeCounter}`);
-              scopedBlankNodesCache.set(term.value, scopedBlankNode);
-            }
-            return scopedBlankNode;
-=======
     bindingsStream = bindingsStream.map((bindings: Bindings) => {
       blankNodeCounter++;
       const scopedBlankNodesCache = new Map<string, RDF.BlankNode>();
@@ -84,9 +70,8 @@
         if (term instanceof BlankNodeBindingsScoped) {
           let scopedBlankNode = scopedBlankNodesCache.get(term.value);
           if (!scopedBlankNode) {
-            scopedBlankNode = DF.blankNode(`${term.value}${blankNodeCounter}`);
+            scopedBlankNode = dataFactory.blankNode(`${term.value}${blankNodeCounter}`);
             scopedBlankNodesCache.set(term.value, scopedBlankNode);
->>>>>>> 50f5fe5f
           }
           return scopedBlankNode;
         }
