{
  "name": "@comunica/bus-hash-bindings",
  "version": "3.3.0",
  "description": "A comunica bus for hash-bindings events.",
  "lsd:module": true,
  "license": "MIT",
  "funding": {
    "type": "opencollective",
    "url": "https://opencollective.com/comunica-association"
  },
  "homepage": "https://comunica.dev/",
  "repository": {
    "type": "git",
    "url": "https://github.com/comunica/comunica.git",
    "directory": "packages/bus-hash-bindings"
  },
  "bugs": {
    "url": "https://github.com/comunica/comunica/issues"
  },
  "keywords": [
    "comunica",
    "bus",
    "hash-bindings"
  ],
  "sideEffects": false,
  "main": "lib/index.js",
  "typings": "lib/index",
  "publishConfig": {
    "access": "public"
  },
  "files": [
    "components",
    "lib/**/*.d.ts",
    "lib/**/*.js",
    "lib/**/*.js.map"
  ],
  "scripts": {
    "build": "yarn run build:ts && yarn run build:components",
    "build:ts": "node \"../../node_modules/typescript/bin/tsc\"",
    "build:components": "componentsjs-generator"
  },
  "dependencies": {
<<<<<<< HEAD
    "@comunica/core": "^3.2.1",
    "@comunica/types": "^3.2.1",
    "@rdfjs/types": "*"
=======
    "@comunica/core": "^3.3.0",
    "@comunica/types": "^3.3.0"
>>>>>>> 02bde397
  }
}<|MERGE_RESOLUTION|>--- conflicted
+++ resolved
@@ -40,13 +40,8 @@
     "build:components": "componentsjs-generator"
   },
   "dependencies": {
-<<<<<<< HEAD
     "@comunica/core": "^3.2.1",
     "@comunica/types": "^3.2.1",
     "@rdfjs/types": "*"
-=======
-    "@comunica/core": "^3.3.0",
-    "@comunica/types": "^3.3.0"
->>>>>>> 02bde397
   }
 }