--- conflicted
+++ resolved
@@ -508,18 +508,12 @@
       AF,
       BF,
     ))
-<<<<<<< HEAD
       .toEqual(AF.createProject(
-        AF.createPattern(valueA, termNamedNode, termVariableC, termNamedNode),
-        [ termVariableB, termVariableD ],
-=======
-      .toEqual(factory.createProject(
-        factory.createJoin([
-          factory.createValues([ termVariableA ], [ valuesBindingsA ]),
-          factory.createPattern(termVariableA, termNamedNode, termVariableC, termNamedNode),
+        AF.createJoin([
+          AF.createValues([ termVariableA ], [ valuesBindingsA ]),
+          AF.createPattern(termVariableA, termNamedNode, termVariableC, termNamedNode),
         ]),
         [ termVariableA, termVariableB, termVariableD ],
->>>>>>> f558377c
       ));
   });
 
@@ -564,18 +558,12 @@
       AF,
       BF,
     ))
-<<<<<<< HEAD
       .toEqual(AF.createProject(
-        AF.createPattern(valueA, termNamedNode, termVariableC, termNamedNode),
-        [ termVariableD ],
-=======
-      .toEqual(factory.createProject(
-        factory.createJoin([
-          factory.createValues([ termVariableA ], [ valuesBindingsA ]),
-          factory.createPattern(termVariableA, termNamedNode, termVariableC, termNamedNode),
+        AF.createJoin([
+          AF.createValues([ termVariableA ], [ valuesBindingsA ]),
+          AF.createPattern(termVariableA, termNamedNode, termVariableC, termNamedNode),
         ]),
         [ termVariableA, termVariableD ],
->>>>>>> f558377c
       ));
   });
 
@@ -589,15 +577,10 @@
       AF,
       BF,
     ))
-<<<<<<< HEAD
       .toEqual(AF.createProject(
-        AF.createPattern(termVariableA, termNamedNode, valueB, termNamedNode),
-        [ termVariableD ],
-=======
-      .toEqual(factory.createProject(
-        factory.createJoin([
-          factory.createValues([ termVariableB ], [ valuesBindingsB ]),
-          factory.createPattern(valueA, termNamedNode, termVariableB, termNamedNode),
+        AF.createJoin([
+          AF.createValues([ termVariableB ], [ valuesBindingsB ]),
+          AF.createPattern(valueA, termNamedNode, termVariableB, termNamedNode),
         ]),
         [ termVariableD, termVariableB ],
       ));
@@ -605,29 +588,29 @@
 
   it('should use the original InitialBindings in recursive calls with nested project expressions', () => {
     expect(materializeOperation(
-      factory.createProject(
-        factory.createProject(
-          factory.createPattern(termVariableA, termNamedNode, termVariableB, termNamedNode),
+      AF.createProject(
+        AF.createProject(
+          AF.createPattern(termVariableA, termNamedNode, termVariableB, termNamedNode),
           [ termVariableD, termVariableB ],
         ),
         [ termVariableD, termVariableB ],
       ),
       bindingsAB,
-      BF,
-    ))
-      .toEqual(factory.createProject(
-        factory.createJoin([
-          factory.createValues([ termVariableB ], [ valuesBindingsB ]),
-          factory.createProject(
-            factory.createJoin([
-              factory.createValues([ termVariableB ], [ valuesBindingsB ]),
-              factory.createPattern(valueA, termNamedNode, termVariableB, termNamedNode),
+      AF,
+      BF,
+    ))
+      .toEqual(AF.createProject(
+        AF.createJoin([
+          AF.createValues([ termVariableB ], [ valuesBindingsB ]),
+          AF.createProject(
+            AF.createJoin([
+              AF.createValues([ termVariableB ], [ valuesBindingsB ]),
+              AF.createPattern(valueA, termNamedNode, termVariableB, termNamedNode),
             ]),
             [ termVariableD, termVariableB ],
           ),
         ]),
         [ termVariableD, termVariableB ],
->>>>>>> f558377c
       ));
   });
 
@@ -716,28 +699,29 @@
 
   it('should not modify a filter expression without operator as expression', () => {
     expect(materializeOperation(
-      factory.createFilter(
-        factory.createJoin([
-          factory.createValues([ termVariableA ], [ valuesBindingsA ]),
-          factory.createBgp([
-            factory.createPattern(termVariableB, termNamedNode, termVariableC, termNamedNode),
-            factory.createPattern(termNamedNode, termVariableB, termVariableC, termNamedNode),
-          ]),
-        ]),
-        factory.createTermExpression(termNamedNode),
-      ),
-      bindingsA,
-      BF,
-    ))
-      .toEqual(factory.createFilter(
-        factory.createJoin([
-          factory.createValues([ termVariableA ], [ valuesBindingsA ]),
-          factory.createBgp([
-            factory.createPattern(termVariableB, termNamedNode, termVariableC, termNamedNode),
-            factory.createPattern(termNamedNode, termVariableB, termVariableC, termNamedNode),
-          ]),
-        ]),
-        factory.createTermExpression(termNamedNode),
+      AF.createFilter(
+        AF.createJoin([
+          AF.createValues([ termVariableA ], [ valuesBindingsA ]),
+          AF.createBgp([
+            AF.createPattern(termVariableB, termNamedNode, termVariableC, termNamedNode),
+            AF.createPattern(termNamedNode, termVariableB, termVariableC, termNamedNode),
+          ]),
+        ]),
+        AF.createTermExpression(termNamedNode),
+      ),
+      bindingsA,
+      AF,
+      BF,
+    ))
+      .toEqual(AF.createFilter(
+        AF.createJoin([
+          AF.createValues([ termVariableA ], [ valuesBindingsA ]),
+          AF.createBgp([
+            AF.createPattern(termVariableB, termNamedNode, termVariableC, termNamedNode),
+            AF.createPattern(termNamedNode, termVariableB, termVariableC, termNamedNode),
+          ]),
+        ]),
+        AF.createTermExpression(termNamedNode),
       ));
   });
 
@@ -757,20 +741,13 @@
       AF,
       BF,
     ))
-<<<<<<< HEAD
       .toEqual(AF.createFilter(
-        AF.createBgp([
-          AF.createPattern(termVariableB, termNamedNode, termVariableC, termNamedNode),
-          AF.createPattern(termNamedNode, termVariableB, termVariableC, termNamedNode),
-=======
-      .toEqual(factory.createFilter(
-        factory.createJoin([
-          factory.createValues([ termVariableA ], [ valuesBindingsA ]),
-          factory.createBgp([
-            factory.createPattern(termVariableB, termNamedNode, termVariableC, termNamedNode),
-            factory.createPattern(termNamedNode, termVariableB, termVariableC, termNamedNode),
-          ]),
->>>>>>> f558377c
+        AF.createJoin([
+          AF.createValues([ termVariableA ], [ valuesBindingsA ]),
+          AF.createBgp([
+            AF.createPattern(termVariableB, termNamedNode, termVariableC, termNamedNode),
+            AF.createPattern(termNamedNode, termVariableB, termVariableC, termNamedNode),
+          ]),
         ]),
         AF.createOperatorExpression('contains', [
           AF.createTermExpression(termVariableB),
@@ -795,20 +772,13 @@
       AF,
       BF,
     ))
-<<<<<<< HEAD
       .toEqual(AF.createFilter(
-        AF.createBgp([
-          AF.createPattern(valueA, termNamedNode, termVariableC, termNamedNode),
-          AF.createPattern(termNamedNode, termVariableB, termVariableC, termNamedNode),
-=======
-      .toEqual(factory.createFilter(
-        factory.createJoin([
-          factory.createValues([ termVariableA ], [ valuesBindingsA ]),
-          factory.createBgp([
-            factory.createPattern(valueA, termNamedNode, termVariableC, termNamedNode),
-            factory.createPattern(termNamedNode, termVariableB, termVariableC, termNamedNode),
-          ]),
->>>>>>> f558377c
+        AF.createJoin([
+          AF.createValues([ termVariableA ], [ valuesBindingsA ]),
+          AF.createBgp([
+            AF.createPattern(valueA, termNamedNode, termVariableC, termNamedNode),
+            AF.createPattern(termNamedNode, termVariableB, termVariableC, termNamedNode),
+          ]),
         ]),
         AF.createOperatorExpression('contains', [
           AF.createTermExpression(valueA),
@@ -833,20 +803,13 @@
       AF,
       BF,
     ))
-<<<<<<< HEAD
       .toEqual(AF.createFilter(
-        AF.createBgp([
-          AF.createPattern(valueA, termNamedNode, termVariableC, termNamedNode),
-          AF.createPattern(termNamedNode, termVariableB, termVariableC, termNamedNode),
-=======
-      .toEqual(factory.createFilter(
-        factory.createJoin([
-          factory.createValues([ termVariableA ], [ valuesBindingsA ]),
-          factory.createBgp([
-            factory.createPattern(valueA, termNamedNode, termVariableC, termNamedNode),
-            factory.createPattern(termNamedNode, termVariableB, termVariableC, termNamedNode),
-          ]),
->>>>>>> f558377c
+        AF.createJoin([
+          AF.createValues([ termVariableA ], [ valuesBindingsA ]),
+          AF.createBgp([
+            AF.createPattern(valueA, termNamedNode, termVariableC, termNamedNode),
+            AF.createPattern(termNamedNode, termVariableB, termVariableC, termNamedNode),
+          ]),
         ]),
         AF.createOperatorExpression('contains', [
           AF.createTermExpression(DF.literal('true', DF.namedNode('http://www.w3.org/2001/XMLSchema#boolean'))),
@@ -874,20 +837,13 @@
       AF,
       BF,
     ))
-<<<<<<< HEAD
       .toEqual(AF.createFilter(
-        AF.createBgp([
-          AF.createPattern(valueA, termNamedNode, termVariableC, termNamedNode),
-          AF.createPattern(termNamedNode, termVariableB, termVariableC, termNamedNode),
-=======
-      .toEqual(factory.createFilter(
-        factory.createJoin([
-          factory.createValues([ termVariableA ], [ valuesBindingsA ]),
-          factory.createBgp([
-            factory.createPattern(valueA, termNamedNode, termVariableC, termNamedNode),
-            factory.createPattern(termNamedNode, termVariableB, termVariableC, termNamedNode),
-          ]),
->>>>>>> f558377c
+        AF.createJoin([
+          AF.createValues([ termVariableA ], [ valuesBindingsA ]),
+          AF.createBgp([
+            AF.createPattern(valueA, termNamedNode, termVariableC, termNamedNode),
+            AF.createPattern(termNamedNode, termVariableB, termVariableC, termNamedNode),
+          ]),
         ]),
         AF.createOperatorExpression('contains', [
           AF.createOperatorExpression('bound', [
@@ -919,20 +875,13 @@
       AF,
       BF,
     ))
-<<<<<<< HEAD
       .toEqual(AF.createFilter(
-        AF.createBgp([
-          AF.createPattern(valueA, termNamedNode, termVariableC, termNamedNode),
-          AF.createPattern(termNamedNode, termVariableB, termVariableC, termNamedNode),
-=======
-      .toEqual(factory.createFilter(
-        factory.createJoin([
-          factory.createValues([ termVariableA ], [ valuesBindingsA ]),
-          factory.createBgp([
-            factory.createPattern(valueA, termNamedNode, termVariableC, termNamedNode),
-            factory.createPattern(termNamedNode, termVariableB, termVariableC, termNamedNode),
-          ]),
->>>>>>> f558377c
+        AF.createJoin([
+          AF.createValues([ termVariableA ], [ valuesBindingsA ]),
+          AF.createBgp([
+            AF.createPattern(valueA, termNamedNode, termVariableC, termNamedNode),
+            AF.createPattern(termNamedNode, termVariableB, termVariableC, termNamedNode),
+          ]),
         ]),
         AF.createOperatorExpression('contains', [
           AF.createOperatorExpression('bound', [
@@ -962,74 +911,64 @@
       BF,
       { bindFilter: false },
     ))
-<<<<<<< HEAD
       .toEqual(AF.createFilter(
-        AF.createBgp([
-          AF.createPattern(valueA, termNamedNode, termVariableC, termNamedNode),
-          AF.createPattern(termNamedNode, termVariableB, termVariableC, termNamedNode),
-        ]),
+        AF.createJoin([
+          AF.createValues([ termVariableA ], [ valuesBindingsA ]),
+          AF.createBgp([
+            AF.createPattern(valueA, termNamedNode, termVariableC, termNamedNode),
+            AF.createPattern(termNamedNode, termVariableB, termVariableC, termNamedNode),
+          ]),
+        ]),
+
         AF.createOperatorExpression('contains', [
           AF.createTermExpression(termVariableA),
           AF.createTermExpression(termVariableB),
-=======
-      .toEqual(factory.createFilter(
-        factory.createJoin([
-          factory.createValues([ termVariableA ], [ valuesBindingsA ]),
-          factory.createBgp([
-            factory.createPattern(valueA, termNamedNode, termVariableC, termNamedNode),
-            factory.createPattern(termNamedNode, termVariableB, termVariableC, termNamedNode),
-          ]),
-        ]),
-
-        factory.createOperatorExpression('contains', [
-          factory.createTermExpression(termVariableA),
-          factory.createTermExpression(termVariableB),
->>>>>>> f558377c
         ]),
       ));
   });
 
   it('should use the original InitialBindings in recursive calls with nested filter expressions', () => {
     expect(materializeOperation(
-      factory.createFilter(
-        factory.createFilter(
-          factory.createBgp([
-            factory.createPattern(termVariableB, termNamedNode, termVariableC, termNamedNode),
-            factory.createPattern(termNamedNode, termVariableB, termVariableC, termNamedNode),
-          ]),
-          factory.createOperatorExpression('contains', [
-            factory.createTermExpression(termVariableB),
-            factory.createTermExpression(termVariableB),
+      AF.createFilter(
+        AF.createFilter(
+          AF.createBgp([
+            AF.createPattern(termVariableB, termNamedNode, termVariableC, termNamedNode),
+            AF.createPattern(termNamedNode, termVariableB, termVariableC, termNamedNode),
+          ]),
+          AF.createOperatorExpression('contains', [
+            AF.createTermExpression(termVariableB),
+            AF.createTermExpression(termVariableB),
           ]),
         ),
-        factory.createOperatorExpression('contains', [
-          factory.createTermExpression(termVariableB),
-          factory.createTermExpression(termVariableB),
-        ]),
-      ),
-      bindingsA,
-      BF,
-    ))
-      .toEqual(factory.createFilter(
-        factory.createJoin([
-          factory.createValues([ termVariableA ], [ valuesBindingsA ]),
-          factory.createFilter(
-            factory.createJoin([
-              factory.createValues([ termVariableA ], [ valuesBindingsA ]),
-              factory.createBgp([
-                factory.createPattern(termVariableB, termNamedNode, termVariableC, termNamedNode),
-                factory.createPattern(termNamedNode, termVariableB, termVariableC, termNamedNode),
+        AF.createOperatorExpression('contains', [
+          AF.createTermExpression(termVariableB),
+          AF.createTermExpression(termVariableB),
+        ]),
+      ),
+      bindingsA,
+      AF,
+      BF,
+    ))
+      .toEqual(AF.createFilter(
+        AF.createJoin([
+          AF.createValues([ termVariableA ], [ valuesBindingsA ]),
+          AF.createFilter(
+            AF.createJoin([
+              AF.createValues([ termVariableA ], [ valuesBindingsA ]),
+              AF.createBgp([
+                AF.createPattern(termVariableB, termNamedNode, termVariableC, termNamedNode),
+                AF.createPattern(termNamedNode, termVariableB, termVariableC, termNamedNode),
               ]),
             ]),
-            factory.createOperatorExpression('contains', [
-              factory.createTermExpression(termVariableB),
-              factory.createTermExpression(termVariableB),
+            AF.createOperatorExpression('contains', [
+              AF.createTermExpression(termVariableB),
+              AF.createTermExpression(termVariableB),
             ]),
           ),
         ]),
-        factory.createOperatorExpression('contains', [
-          factory.createTermExpression(termVariableB),
-          factory.createTermExpression(termVariableB),
+        AF.createOperatorExpression('contains', [
+          AF.createTermExpression(termVariableB),
+          AF.createTermExpression(termVariableB),
         ]),
       ));
   });
