--- conflicted
+++ resolved
@@ -1,21 +1,5 @@
-<<<<<<< HEAD
-import { BindingsFactory } from '@comunica/bindings-factory';
 import { Bus } from '@comunica/core';
-import { cachifyMetadata, MetadataValidationState } from '@comunica/metadata';
-=======
-import { KeysInitQuery } from '@comunica/context-entries';
-import { ActionContext, Bus } from '@comunica/core';
-import type { FunctionArgumentsCache } from '@comunica/types';
-import { BindingsFactory } from '@comunica/utils-bindings-factory';
-import { ArrayIterator } from 'asynciterator';
->>>>>>> 4fdc64ad
-import { DataFactory } from 'rdf-data-factory';
-import type { Algebra } from 'sparqlalgebrajs';
-import { Factory } from 'sparqlalgebrajs';
 import { ActorQueryOperation } from '..';
-
-const DF = new DataFactory();
-const BF = new BindingsFactory(DF);
 
 describe('ActorQueryOperation', () => {
   const bus = new Bus({ name: 'bus' });
@@ -36,461 +20,4 @@
       }).toThrow(`Class constructor ActorQueryOperation cannot be invoked without 'new'`);
     });
   });
-
-<<<<<<< HEAD
-  describe('#getSafeBindings', () => {
-    it('should return for bindings', () => {
-      expect(() => ActorQueryOperation.getSafeBindings(<any>{ type: 'bindings' })).not.toThrow();
-    });
-
-    it('should error for non-bindings', () => {
-      expect(() => ActorQueryOperation.getSafeBindings(<any>{ type: 'no-bindings' }))
-        .toThrow(`Invalid query output type: Expected 'bindings' but got 'no-bindings'`);
-    });
-  });
-
-  describe('#getSafeQuads', () => {
-    it('should return for quads', () => {
-      expect(() => ActorQueryOperation.getSafeQuads(<any>{ type: 'quads' })).not.toThrow();
-    });
-
-    it('should error for non-quads', () => {
-      expect(() => ActorQueryOperation.getSafeQuads(<any>{ type: 'no-quads' }))
-        .toThrow(`Invalid query output type: Expected 'quads' but got 'no-quads'`);
-    });
-  });
-
-  describe('#getSafeBoolean', () => {
-    it('should return for boolean', () => {
-      expect(() => ActorQueryOperation.getSafeBoolean(<any>{ type: 'boolean' })).not.toThrow();
-    });
-
-    it('should error for non-boolean', () => {
-      expect(() => ActorQueryOperation.getSafeBoolean(<any>{ type: 'no-boolean' }))
-        .toThrow(`Invalid query output type: Expected 'boolean' but got 'no-boolean'`);
-    });
-  });
-
-  describe('#cachifyMetadata', () => {
-    it('should remember an instance', async() => {
-      let counter = 0;
-      const cb = jest.fn(async() => ({ state: new MetadataValidationState(), value: counter++ }));
-      const cached = cachifyMetadata(<any> cb);
-      expect((await cached()).value).toBe(0);
-      expect((await cached()).value).toBe(0);
-      expect(cb).toHaveBeenCalledTimes(1);
-    });
-
-    it('should handle invalidation', async() => {
-      let counter = 0;
-      const state = new MetadataValidationState();
-      const cb = jest.fn(async() => ({ state, value: counter++ }));
-      const cached = cachifyMetadata(<any> cb);
-      expect((await cached()).value).toBe(0);
-      expect((await cached()).value).toBe(0);
-      expect(cb).toHaveBeenCalledTimes(1);
-
-      state.invalidate();
-      expect((await cached()).value).toBe(1);
-      expect((await cached()).value).toBe(1);
-      expect(cb).toHaveBeenCalledTimes(2);
-    });
-  });
-
-  describe('#validateQueryOutput', () => {
-    it('should return for boolean', () => {
-      expect(() => ActorQueryOperation.validateQueryOutput(<any>{ type: 'boolean' }, 'boolean')).not.toThrow();
-    });
-
-    it('should error for non-boolean', () => {
-      expect(() => ActorQueryOperation.validateQueryOutput(<any>{ type: 'no-boolean' }, 'boolean'))
-        .toThrow(`Invalid query output type: Expected 'boolean' but got 'no-boolean'`);
-    });
-  });
-
-  describe('#getOperationSource', () => {
-    it('should return undefined for an operation without metadata', () => {
-      expect(ActorQueryOperation.getOperationSource(AF.createNop())).toBeUndefined();
-    });
-
-    it('should return undefined for an operation with metadata but without source', () => {
-      const op = AF.createNop();
-      op.metadata = {};
-      expect(ActorQueryOperation.getOperationSource(op)).toBeUndefined();
-    });
-
-    it('should return for an operation with source', () => {
-      const op = AF.createNop();
-      op.metadata = { scopedSource: { source: 'abc' }};
-      expect(ActorQueryOperation.getOperationSource(op)).toEqual({ source: 'abc' });
-    });
-  });
-
-  describe('#assignOperationSource', () => {
-    it('should set the source for an operation', () => {
-      const opIn = AF.createNop();
-      const source = <any> 'abc';
-      const opOut = ActorQueryOperation.assignOperationSource(opIn, source);
-      expect(ActorQueryOperation.getOperationSource(opIn)).toBeUndefined();
-      expect(ActorQueryOperation.getOperationSource(opOut)).toBe(source);
-    });
-
-    it('should override the source for an operation', () => {
-      const opIn = AF.createNop();
-      const source1 = <any> 'abc';
-      const source2 = <any> 'def';
-      const opOut1 = ActorQueryOperation.assignOperationSource(opIn, source1);
-      const opOut2 = ActorQueryOperation.assignOperationSource(opOut1, source2);
-      expect(ActorQueryOperation.getOperationSource(opIn)).toBeUndefined();
-      expect(ActorQueryOperation.getOperationSource(opOut1)).toBe(source1);
-      expect(ActorQueryOperation.getOperationSource(opOut2)).toBe(source2);
-    });
-  });
-
-  describe('#removeOperationSource', () => {
-    it('should not modify an operation without source', () => {
-      const opIn = AF.createNop();
-      ActorQueryOperation.removeOperationSource(opIn);
-      expect(opIn).toEqual(AF.createNop());
-    });
-
-    it('should modify an operation with source', () => {
-      const source1 = <any> 'abc';
-      const opIn = ActorQueryOperation.assignOperationSource(AF.createNop(), source1);
-      ActorQueryOperation.removeOperationSource(opIn);
-      expect(opIn).toEqual(AF.createNop());
-    });
-
-    it('should modify an operation with source and other metadata', () => {
-      const source1 = <any> 'abc';
-      const opIn = ActorQueryOperation.assignOperationSource(AF.createNop(), source1);
-      opIn.metadata!.other = true;
-      ActorQueryOperation.removeOperationSource(opIn);
-      const opOut = AF.createNop();
-      opOut.metadata = { other: true };
-      expect(opIn).toEqual(opOut);
-    });
-  });
-
-  describe('#doesShapeAcceptOperation', () => {
-    it('should accept equal operations with pattern type', () => {
-      expect(ActorQueryOperation.doesShapeAcceptOperation({
-        type: 'operation',
-        operation: {
-          operationType: 'pattern',
-          pattern: AF.createNop(),
-        },
-      }, AF.createNop())).toBeTruthy();
-    });
-
-    it('should not accept unequal operations with pattern type', () => {
-      expect(ActorQueryOperation.doesShapeAcceptOperation({
-        type: 'operation',
-        operation: {
-          operationType: 'pattern',
-          pattern: AF.createNop(),
-        },
-      }, AF.createUnion([]))).toBeFalsy();
-    });
-
-    it('should accept equal operations with type type', () => {
-      expect(ActorQueryOperation.doesShapeAcceptOperation({
-        type: 'operation',
-        operation: {
-          operationType: 'type',
-          type: Algebra.types.NOP,
-        },
-      }, AF.createNop())).toBeTruthy();
-    });
-
-    it('should accept equal operations with type type for project', () => {
-      expect(ActorQueryOperation.doesShapeAcceptOperation({
-        type: 'operation',
-        operation: {
-          operationType: 'type',
-          type: Algebra.types.PROJECT,
-        },
-      }, AF.createNop())).toBeTruthy();
-    });
-
-    it('should not accept unequal operations with type type', () => {
-      expect(ActorQueryOperation.doesShapeAcceptOperation({
-        type: 'operation',
-        operation: {
-          operationType: 'type',
-          type: Algebra.types.NOP,
-        },
-      }, AF.createUnion([]))).toBeFalsy();
-    });
-
-    it('should accept valid conjunction', () => {
-      expect(ActorQueryOperation.doesShapeAcceptOperation({
-        type: 'conjunction',
-        children: [
-          {
-            type: 'operation',
-            operation: {
-              operationType: 'type',
-              type: Algebra.types.NOP,
-            },
-          },
-          {
-            type: 'operation',
-            operation: {
-              operationType: 'type',
-              type: Algebra.types.NOP,
-            },
-          },
-        ],
-      }, AF.createNop())).toBeTruthy();
-    });
-
-    it('should not accept invalid conjunction', () => {
-      expect(ActorQueryOperation.doesShapeAcceptOperation({
-        type: 'conjunction',
-        children: [
-          {
-            type: 'operation',
-            operation: {
-              operationType: 'type',
-              type: Algebra.types.NOP,
-            },
-          },
-          {
-            type: 'operation',
-            operation: {
-              operationType: 'type',
-              type: Algebra.types.UNION,
-            },
-          },
-        ],
-      }, AF.createUnion([]))).toBeFalsy();
-    });
-
-    it('should accept valid disjunction', () => {
-      expect(ActorQueryOperation.doesShapeAcceptOperation({
-        type: 'disjunction',
-        children: [
-          {
-            type: 'operation',
-            operation: {
-              operationType: 'type',
-              type: Algebra.types.NOP,
-            },
-          },
-          {
-            type: 'operation',
-            operation: {
-              operationType: 'type',
-              type: Algebra.types.NOP,
-            },
-          },
-        ],
-      }, AF.createNop())).toBeTruthy();
-      expect(ActorQueryOperation.doesShapeAcceptOperation({
-        type: 'disjunction',
-        children: [
-          {
-            type: 'operation',
-            operation: {
-              operationType: 'type',
-              type: Algebra.types.NOP,
-            },
-          },
-          {
-            type: 'operation',
-            operation: {
-              operationType: 'type',
-              type: Algebra.types.UNION,
-            },
-          },
-        ],
-      }, AF.createUnion([]))).toBeTruthy();
-    });
-
-    it('should not accept invalid disjunction', () => {
-      expect(ActorQueryOperation.doesShapeAcceptOperation({
-        type: 'disjunction',
-        children: [
-          {
-            type: 'operation',
-            operation: {
-              operationType: 'type',
-              type: Algebra.types.NOP,
-            },
-          },
-          {
-            type: 'operation',
-            operation: {
-              operationType: 'type',
-              type: Algebra.types.BGP,
-            },
-          },
-        ],
-      }, AF.createUnion([]))).toBeFalsy();
-    });
-
-    it('should accept valid arity', () => {
-      expect(ActorQueryOperation.doesShapeAcceptOperation({
-        type: 'arity',
-        child: {
-          type: 'operation',
-          operation: {
-            operationType: 'type',
-            type: Algebra.types.NOP,
-          },
-        },
-      }, AF.createNop())).toBeTruthy();
-    });
-
-    it('should not accept invalid arity', () => {
-      expect(ActorQueryOperation.doesShapeAcceptOperation({
-        type: 'arity',
-        child: {
-          type: 'operation',
-          operation: {
-            operationType: 'type',
-            type: Algebra.types.NOP,
-          },
-        },
-      }, AF.createUnion([]))).toBeFalsy();
-    });
-
-    it('should accept valid joinBindings', () => {
-      expect(ActorQueryOperation.doesShapeAcceptOperation({
-        type: 'operation',
-        joinBindings: true,
-        operation: {
-          operationType: 'type',
-          type: Algebra.types.NOP,
-        },
-      }, AF.createNop(), { joinBindings: true })).toBeTruthy();
-    });
-
-    it('should not accept invalid joinBindings', () => {
-      expect(ActorQueryOperation.doesShapeAcceptOperation({
-        type: 'operation',
-        operation: {
-          operationType: 'type',
-          type: Algebra.types.NOP,
-        },
-      }, AF.createNop(), { joinBindings: true })).toBeFalsy();
-    });
-
-    it('should accept valid filterBindings', () => {
-      expect(ActorQueryOperation.doesShapeAcceptOperation({
-        type: 'operation',
-        filterBindings: true,
-        operation: {
-          operationType: 'type',
-          type: Algebra.types.NOP,
-        },
-      }, AF.createNop(), { filterBindings: true })).toBeTruthy();
-    });
-
-    it('should not accept invalid filterBindings', () => {
-      expect(ActorQueryOperation.doesShapeAcceptOperation({
-        type: 'operation',
-        operation: {
-          operationType: 'type',
-          type: Algebra.types.NOP,
-        },
-      }, AF.createNop(), { filterBindings: true })).toBeFalsy();
-=======
-  describe('#getExpressionContext', () => {
-    describe('without mediatorQueryOperation', () => {
-      it('should create an object for an empty contexts save for the bnode function', () => {
-        expect(ActorQueryOperation.getExpressionContext(
-          new ActionContext({ [KeysInitQuery.dataFactory.name]: DF }),
-        ).bnode)
-          .toEqual(expect.any(Function));
-      });
-
-      it('the bnode function should synchronously return a blank node', () => {
-        const context = ActorQueryOperation.getExpressionContext(new ActionContext({
-          [KeysInitQuery.dataFactory.name]: DF,
-        }));
-        const blankNode = context.bnode();
-        expect(blankNode).toBeDefined();
-        expect(blankNode).toHaveProperty('termType');
-        expect(blankNode.termType).toBe('BlankNode');
-      });
-    });
-  });
-
-  describe('#getAsyncExpressionContext', () => {
-    let mediatorQueryOperation: any;
-
-    beforeEach(() => {
-      mediatorQueryOperation = {
-        mediate: (arg: any) => Promise.resolve({
-          bindingsStream: new ArrayIterator([], { autoStart: false }),
-          metadata: () => Promise.resolve({ cardinality: 0 }),
-          operated: arg,
-          type: 'bindings',
-          variables: [ 'a' ],
-        }),
-      };
-    });
-
-    it('should create an object for an empty contexts save for the bnode function', () => {
-      expect(ActorQueryOperation.getAsyncExpressionContext(new ActionContext({
-        [KeysInitQuery.dataFactory.name]: DF,
-      }), mediatorQueryOperation, BF).bnode)
-        .toEqual(expect.any(Function));
-    });
-
-    it('the bnode function should asynchronously return a blank node', async() => {
-      const context = ActorQueryOperation.getAsyncExpressionContext(new ActionContext({
-        [KeysInitQuery.dataFactory.name]: DF,
-      }), mediatorQueryOperation, BF);
-      const blankNodePromise = context.bnode();
-      expect(blankNodePromise).toBeInstanceOf(Promise);
-      const blankNode = await blankNodePromise;
-      expect(blankNode).toBeDefined();
-      expect(blankNode).toHaveProperty('termType');
-      expect(blankNode.termType).toBe('BlankNode');
-    });
-
-    it('should create an non-empty object for a filled context', () => {
-      const date = new Date();
-      const functionArgumentsCache: FunctionArgumentsCache = { apple: {}};
-      expect(ActorQueryOperation.getAsyncExpressionContext(new ActionContext({
-        [KeysInitQuery.dataFactory.name]: DF,
-        [KeysInitQuery.queryTimestamp.name]: date,
-        [KeysInitQuery.baseIRI.name]: 'http://base.org/',
-        [KeysInitQuery.functionArgumentsCache.name]: functionArgumentsCache,
-      }), mediatorQueryOperation, BF)).toEqual({
-        dataFactory: DF,
-        now: date,
-        bnode: expect.any(Function),
-        baseIRI: 'http://base.org/',
-        functionArgumentsCache,
-        exists: expect.anything(),
-      });
-    });
-
-    it('should create an object with a resolver', () => {
-      const resolver = (<any>ActorQueryOperation
-        .getAsyncExpressionContext(new ActionContext({
-          [KeysInitQuery.dataFactory.name]: DF,
-        }), mediatorQueryOperation, BF)).exists;
-      expect(resolver).toBeTruthy();
-    });
-
-    it('should allow a resolver to be invoked', async() => {
-      const resolver = (<any>ActorQueryOperation
-        .getAsyncExpressionContext(new ActionContext({
-          [KeysInitQuery.dataFactory.name]: DF,
-        }), mediatorQueryOperation, BF)).exists;
-      const factory = new Factory();
-      const expr: Algebra.ExistenceExpression = factory.createExistenceExpression(
-        true,
-        factory.createBgp([]),
-      );
-      const result = resolver(expr, BF.bindings());
-      await expect(result).resolves.toBe(true);
->>>>>>> 4fdc64ad
-    });
-  });
 });