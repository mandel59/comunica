--- conflicted
+++ resolved
@@ -1,15 +1,7 @@
 import { BindingsFactory } from '@comunica/bindings-factory';
-<<<<<<< HEAD
 import { Bus } from '@comunica/core';
-import { MetadataValidationState } from '@comunica/metadata';
-=======
-import { KeysInitQuery } from '@comunica/context-entries';
-import { ActionContext, Bus } from '@comunica/core';
 import { cachifyMetadata, MetadataValidationState } from '@comunica/metadata';
-import type { FunctionArgumentsCache } from '@comunica/types';
-import { ArrayIterator } from 'asynciterator';
 import { Algebra, Factory } from 'sparqlalgebrajs';
->>>>>>> cc464d36
 import { ActorQueryOperation } from '..';
 
 const BF = new BindingsFactory();
@@ -104,90 +96,99 @@
         .toThrow(`Invalid query output type: Expected 'boolean' but got 'no-boolean'`);
     });
   });
-<<<<<<< HEAD
-=======
-
-  describe('#getExpressionContext', () => {
-    describe('without mediatorQueryOperation', () => {
-      it('should create an object for an empty contexts save for the bnode function', () => {
-        expect(ActorQueryOperation.getExpressionContext(new ActionContext()).bnode)
-          .toEqual(expect.any(Function));
-      });
-
-      it('the bnode function should synchronously return a blank node', () => {
-        const context = ActorQueryOperation.getExpressionContext(new ActionContext());
-        const blankNode = context.bnode();
-        expect(blankNode).toBeDefined();
-        expect(blankNode).toHaveProperty('termType');
-        expect(blankNode.termType).toBe('BlankNode');
-      });
-    });
-  });
-
-  describe('#getAsyncExpressionContext', () => {
-    let mediatorQueryOperation: any;
-
-    beforeEach(() => {
-      mediatorQueryOperation = {
-        mediate: (arg: any) => Promise.resolve({
-          bindingsStream: new ArrayIterator([], { autoStart: false }),
-          metadata: () => Promise.resolve({ cardinality: 0 }),
-          operated: arg,
-          type: 'bindings',
-          variables: [ 'a' ],
-        }),
-      };
-    });
-
-    it('should create an object for an empty contexts save for the bnode function', () => {
-      expect(ActorQueryOperation.getAsyncExpressionContext(new ActionContext(), mediatorQueryOperation, BF).bnode)
-        .toEqual(expect.any(Function));
-    });
-
-    it('the bnode function should asynchronously return a blank node', async() => {
-      const context = ActorQueryOperation.getAsyncExpressionContext(new ActionContext(), mediatorQueryOperation, BF);
-      const blankNodePromise = context.bnode();
-      expect(blankNodePromise).toBeInstanceOf(Promise);
-      const blankNode = await blankNodePromise;
-      expect(blankNode).toBeDefined();
-      expect(blankNode).toHaveProperty('termType');
-      expect(blankNode.termType).toBe('BlankNode');
-    });
-
-    it('should create an non-empty object for a filled context', () => {
-      const date = new Date();
-      const functionArgumentsCache: FunctionArgumentsCache = { apple: {}};
-      expect(ActorQueryOperation.getAsyncExpressionContext(new ActionContext({
-        [KeysInitQuery.queryTimestamp.name]: date,
-        [KeysInitQuery.baseIRI.name]: 'http://base.org/',
-        [KeysInitQuery.functionArgumentsCache.name]: functionArgumentsCache,
-      }), mediatorQueryOperation, BF)).toEqual({
-        now: date,
-        bnode: expect.any(Function),
-        baseIRI: 'http://base.org/',
-        functionArgumentsCache,
-        exists: expect.anything(),
-      });
-    });
-
-    it('should create an object with a resolver', () => {
-      const resolver = (<any>ActorQueryOperation
-        .getAsyncExpressionContext(new ActionContext(), mediatorQueryOperation, BF)).exists;
-      expect(resolver).toBeTruthy();
-    });
-
-    it('should allow a resolver to be invoked', async() => {
-      const resolver = (<any>ActorQueryOperation
-        .getAsyncExpressionContext(new ActionContext(), mediatorQueryOperation, BF)).exists;
-      const factory = new Factory();
-      const expr: Algebra.ExistenceExpression = factory.createExistenceExpression(
-        true,
-        factory.createBgp([]),
-      );
-      const result = resolver(expr, BF.bindings());
-      await expect(result).resolves.toBe(true);
-    });
-  });
+
+  // TODO: was removed from here in busify branch. Might need relocation when trying 100% coverage.
+  // eslint-disable-next-line jest/no-commented-out-tests
+  // describe('#getExpressionContext', () => {
+  // eslint-disable-next-line jest/no-commented-out-tests
+  //   describe('without mediatorQueryOperation', () => {
+  // eslint-disable-next-line jest/no-commented-out-tests
+  //     it('should create an object for an empty contexts save for the bnode function', () => {
+  //       expect(ActorQueryOperation.getExpressionContext(new ActionContext()).bnode)
+  //         .toEqual(expect.any(Function));
+  //     });
+  //
+  // eslint-disable-next-line jest/no-commented-out-tests
+  //     it('the bnode function should synchronously return a blank node', () => {
+  //       const context = ActorQueryOperation.getExpressionContext(new ActionContext());
+  //       const blankNode = context.bnode();
+  //       expect(blankNode).toBeDefined();
+  //       expect(blankNode).toHaveProperty('termType');
+  //       expect(blankNode.termType).toBe('BlankNode');
+  //     });
+  //   });
+  // });
+  //
+  // eslint-disable-next-line jest/no-commented-out-tests
+  // describe('#getAsyncExpressionContext', () => {
+  //   let mediatorQueryOperation: any;
+  //
+  //   beforeEach(() => {
+  //     mediatorQueryOperation = {
+  //       mediate: (arg: any) => Promise.resolve({
+  //         bindingsStream: new ArrayIterator([], { autoStart: false }),
+  //         metadata: () => Promise.resolve({ cardinality: 0 }),
+  //         operated: arg,
+  //         type: 'bindings',
+  //         variables: [ 'a' ],
+  //       }),
+  //     };
+  //   });
+  //
+  // eslint-disable-next-line jest/no-commented-out-tests
+  //   it('should create an object for an empty contexts save for the bnode function', () => {
+  //     expect(ActorQueryOperation.getAsyncExpressionContext(new ActionContext(), mediatorQueryOperation, BF).bnode)
+  //       .toEqual(expect.any(Function));
+  //   });
+  //
+  // eslint-disable-next-line jest/no-commented-out-tests
+  //   it('the bnode function should asynchronously return a blank node', async() => {
+  //     const context = ActorQueryOperation.getAsyncExpressionContext(new ActionContext(), mediatorQueryOperation, BF);
+  //     const blankNodePromise = context.bnode();
+  //     expect(blankNodePromise).toBeInstanceOf(Promise);
+  //     const blankNode = await blankNodePromise;
+  //     expect(blankNode).toBeDefined();
+  //     expect(blankNode).toHaveProperty('termType');
+  //     expect(blankNode.termType).toBe('BlankNode');
+  //   });
+  //
+  // eslint-disable-next-line jest/no-commented-out-tests
+  //   it('should create an non-empty object for a filled context', () => {
+  //     const date = new Date();
+  //     const functionArgumentsCache: FunctionArgumentsCache = { apple: {}};
+  //     expect(ActorQueryOperation.getAsyncExpressionContext(new ActionContext({
+  //       [KeysInitQuery.queryTimestamp.name]: date,
+  //       [KeysInitQuery.baseIRI.name]: 'http://base.org/',
+  //       [KeysInitQuery.functionArgumentsCache.name]: functionArgumentsCache,
+  //     }), mediatorQueryOperation, BF)).toEqual({
+  //       now: date,
+  //       bnode: expect.any(Function),
+  //       baseIRI: 'http://base.org/',
+  //       functionArgumentsCache,
+  //       exists: expect.anything(),
+  //     });
+  //   });
+  //
+  // eslint-disable-next-line jest/no-commented-out-tests
+  //   it('should create an object with a resolver', () => {
+  //     const resolver = (<any>ActorQueryOperation
+  //       .getAsyncExpressionContext(new ActionContext(), mediatorQueryOperation, BF)).exists;
+  //     expect(resolver).toBeTruthy();
+  //   });
+  //
+  // eslint-disable-next-line jest/no-commented-out-tests
+  //   it('should allow a resolver to be invoked', async() => {
+  //     const resolver = (<any>ActorQueryOperation
+  //       .getAsyncExpressionContext(new ActionContext(), mediatorQueryOperation, BF)).exists;
+  //     const factory = new Factory();
+  //     const expr: Algebra.ExistenceExpression = factory.createExistenceExpression(
+  //       true,
+  //       factory.createBgp([]),
+  //     );
+  //     const result = resolver(expr, BF.bindings());
+  //     await expect(result).resolves.toBe(true);
+  //   });
+  // });
 
   describe('#getOperationSource', () => {
     it('should return undefined for an operation without metadata', () => {
@@ -479,5 +480,4 @@
       }, AF.createNop(), { filterBindings: true })).toBeFalsy();
     });
   });
->>>>>>> cc464d36
 });