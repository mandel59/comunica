import type {
  IActionSparqlSerialize,
  IActorQueryResultSerializeFixedMediaTypesArgs,
  IActorQueryResultSerializeOutput,
} from '@comunica/bus-query-result-serialize';
import { ActorQueryResultSerializeFixedMediaTypes } from '@comunica/bus-query-result-serialize';
import { KeysInitQuery } from '@comunica/context-entries';
import type {
  Bindings,
  ComunicaDataFactory,
  IActionContext,
  IQueryOperationResultBindings,
  IQueryOperationResultQuads,
} from '@comunica/types';
import type * as RDF from '@rdfjs/types';
import { termToString } from 'rdf-string';
import { getTerms, QUAD_TERM_NAMES } from 'rdf-terms';
import { Readable } from 'readable-stream';

/**
 * A comunica Table Sparql Serialize Actor.
 */
export class ActorQueryResultSerializeTable extends ActorQueryResultSerializeFixedMediaTypes
  implements IActorQueryResultSerializeTableArgs {
  public readonly columnWidth: number;
  public readonly padding: string;

  /**
   * @param args -
   *   \ @defaultNested {{ "table": 0.6 }} mediaTypePriorities
   *   \ @defaultNested {{ "table": "https://comunica.linkeddatafragments.org/#results_table" }} mediaTypeFormats
   */
  public constructor(args: IActorQueryResultSerializeTableArgs) {
    super(args);
    this.padding = ActorQueryResultSerializeTable.repeat(' ', this.columnWidth);
  }

  public static repeat(str: string, count: number): string {
    return str.repeat(count);
  }

  public override async testHandleChecked(action: IActionSparqlSerialize, _context: IActionContext): Promise<boolean> {
    if (![ 'bindings', 'quads' ].includes(action.type)) {
      throw new Error('This actor can only handle bindings or quad streams.');
    }
    return true;
  }

  public termToString(term: RDF.Term): string {
    return term.termType === 'Quad' ? termToString(term) : term.value;
  }

  public pad(str: string): string {
    if (str.length <= this.columnWidth) {
      return str + this.padding.slice(str.length);
    }
    return `${str.slice(0, this.columnWidth - 1)}…`;
  }

  public pushHeader(data: Readable, labels: RDF.Variable[]): void {
    const header: string = labels.map(label => this.pad(label.value)).join(' ');
    data.push(`${header}\n${ActorQueryResultSerializeTable.repeat('-', header.length)}\n`);
  }

  public createRow(labels: RDF.Variable[], bindings: Bindings): string {
    return `${labels
      .map(label => bindings.has(label) ? this.termToString(bindings.get(label)!) : '')
      .map(label => this.pad(label))
      .join(' ')}\n`;
  }

  public async runHandle(action: IActionSparqlSerialize, _mediaType: string, _context: IActionContext):
  Promise<IActorQueryResultSerializeOutput> {
    const data = new Readable();

    let resultStream: NodeJS.EventEmitter;
    if (action.type === 'bindings') {
      resultStream = (<IQueryOperationResultBindings>action).bindingsStream.map(
        bindings => this.createRow(labels, bindings),
      );
      const labels = (await (<IQueryOperationResultBindings>action).metadata()).variables;
      this.pushHeader(data, labels);
    } else {
<<<<<<< HEAD
      resultStream = (<IQueryOperationResultQuads> action).quadStream;
      const dataFactory: ComunicaDataFactory = action.context.getSafe(KeysInitQuery.dataFactory);
      this.pushHeader(data, QUAD_TERM_NAMES.map(name => dataFactory.variable(name)));
      resultStream.on('error', error => data.emit('error', error));
      resultStream.on('data', quad => data.push(
        `${getTerms(quad).map(term => this.pad(this.termToString(term))).join(' ')}\n`,
      ));
=======
      resultStream = (<IQueryOperationResultQuads>action).quadStream.map(quad => `${getTerms(quad).map(term => this.pad(this.termToString(term))).join(' ')}\n`);
      this.pushHeader(data, QUAD_TERM_NAMES_VARS);
>>>>>>> 50f5fe5f
    }
    data.wrap(<any> resultStream);

    return { data };
  }
}

export interface IActorQueryResultSerializeTableArgs extends IActorQueryResultSerializeFixedMediaTypesArgs {
  /**
   * The table column width in number of characters
   * @range {integer}
   * @default {50}
   */
  columnWidth: number;
}<|MERGE_RESOLUTION|>--- conflicted
+++ resolved
@@ -81,18 +81,9 @@
       const labels = (await (<IQueryOperationResultBindings>action).metadata()).variables;
       this.pushHeader(data, labels);
     } else {
-<<<<<<< HEAD
-      resultStream = (<IQueryOperationResultQuads> action).quadStream;
+      resultStream = (<IQueryOperationResultQuads>action).quadStream.map(quad => `${getTerms(quad).map(term => this.pad(this.termToString(term))).join(' ')}\n`);
       const dataFactory: ComunicaDataFactory = action.context.getSafe(KeysInitQuery.dataFactory);
       this.pushHeader(data, QUAD_TERM_NAMES.map(name => dataFactory.variable(name)));
-      resultStream.on('error', error => data.emit('error', error));
-      resultStream.on('data', quad => data.push(
-        `${getTerms(quad).map(term => this.pad(this.termToString(term))).join(' ')}\n`,
-      ));
-=======
-      resultStream = (<IQueryOperationResultQuads>action).quadStream.map(quad => `${getTerms(quad).map(term => this.pad(this.termToString(term))).join(' ')}\n`);
-      this.pushHeader(data, QUAD_TERM_NAMES_VARS);
->>>>>>> 50f5fe5f
     }
     data.wrap(<any> resultStream);
 
