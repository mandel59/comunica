--- conflicted
+++ resolved
@@ -37,17 +37,10 @@
     "build:components": "componentsjs-generator"
   },
   "dependencies": {
-<<<<<<< HEAD
-    "@comunica/bus-http": "^3.1.0",
-    "@comunica/context-entries": "^3.1.0",
-    "@comunica/mediatortype-time": "^3.1.0",
-=======
     "@comunica/bus-http": "^3.2.1",
     "@comunica/context-entries": "^3.2.1",
     "@comunica/mediatortype-time": "^3.2.1",
     "@types/http-link-header": "^1.0.7",
-    "cross-fetch": "^4.0.0",
->>>>>>> f558377c
     "follow-redirects": "^1.15.2",
     "http-link-header": "^1.1.3",
     "process": "^0.11.10"
