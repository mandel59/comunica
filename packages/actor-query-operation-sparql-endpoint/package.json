--- conflicted
+++ resolved
@@ -30,18 +30,11 @@
     "lib/**/*.js"
   ],
   "dependencies": {
-<<<<<<< HEAD
     "@comunica/bus-rdf-resolve-quad-pattern": "^2.0.0",
     "@comunica/bus-rdf-update-quads": "^2.0.0",
+    "@comunica/context-entries": "^2.0.0",
     "@comunica/types": "^2.0.0",
     "@comunica/utils-datasource": "^2.0.0",
-=======
-    "@comunica/bus-rdf-resolve-quad-pattern": "^1.22.0",
-    "@comunica/bus-rdf-update-quads": "^1.22.2",
-    "@comunica/context-entries": "^1.22.0",
-    "@comunica/types": "^1.22.0",
-    "@comunica/utils-datasource": "^1.22.2",
->>>>>>> 307e1f25
     "@rdfjs/types": "*",
     "arrayify-stream": "^1.0.0",
     "asynciterator": "^3.2.1",
