--- conflicted
+++ resolved
@@ -37,15 +37,10 @@
     "build:components": "componentsjs-generator"
   },
   "dependencies": {
-<<<<<<< HEAD
-    "@comunica/bus-optimize-query-operation": "^3.1.0",
+    "@comunica/bus-optimize-query-operation": "^3.2.1",
     "@comunica/context-entries": "^3.1.0",
-    "@comunica/core": "^3.1.0",
+    "@comunica/core": "^3.2.1",
     "@comunica/types": "^3.1.0",
-=======
-    "@comunica/bus-optimize-query-operation": "^3.2.1",
-    "@comunica/core": "^3.2.1",
->>>>>>> f558377c
     "@rdfjs/types": "*",
     "rdf-data-factory": "^1.1.2",
     "sparqlalgebrajs": "^4.3.7"
