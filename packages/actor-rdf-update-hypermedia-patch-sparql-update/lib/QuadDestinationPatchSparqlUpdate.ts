--- conflicted
+++ resolved
@@ -66,13 +66,7 @@
 
   private async wrapSparqlUpdateRequest(queryStream: AsyncIterator<string>): Promise<void> {
     const readable = new Readable();
-<<<<<<< HEAD
-    readable._read = () => true;
-    queryStream.on('data', (quad: RDF.Quad) => readable.push(quad));
-    queryStream.on('end', () => readable.push(null));
-=======
-    readable.wrap(<any> dataWrapped);
->>>>>>> 50f5fe5f
+    readable.wrap(<any> queryStream);
 
     // Send data in PUT request
     const headers: Headers = new Headers({ 'content-type': 'application/sparql-update' });
