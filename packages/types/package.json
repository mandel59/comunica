--- conflicted
+++ resolved
@@ -45,11 +45,7 @@
     "@rdfjs/types": "*",
     "@types/yargs": "^17.0.24",
     "asynciterator": "^3.9.0",
-<<<<<<< HEAD
     "lru-cache": "^10.0.1",
-    "sparqlalgebrajs": "^4.3.7"
-=======
     "sparqlalgebrajs": "^4.3.8"
->>>>>>> 4fdc64ad
   }
 }