--- conflicted
+++ resolved
@@ -41,11 +41,7 @@
     "@rdfjs/types": "*",
     "@types/yargs": "^17.0.24",
     "asynciterator": "^3.9.0",
-<<<<<<< HEAD
     "lru-cache": "^10.0.1",
-    "sparqlalgebrajs": "^4.3.3"
-=======
     "sparqlalgebrajs": "^4.3.7"
->>>>>>> 9d925d53
   }
 }