--- conflicted
+++ resolved
@@ -37,12 +37,8 @@
     "build:components": "componentsjs-generator"
   },
   "dependencies": {
-<<<<<<< HEAD
-    "@comunica/bus-query-operation": "^3.2.1",
+    "@comunica/bus-query-operation": "^3.2.2",
     "@comunica/context-entries": "^3.1.0",
-=======
-    "@comunica/bus-query-operation": "^3.2.2",
->>>>>>> 721bdf88
     "@comunica/core": "^3.2.1",
     "@comunica/types": "^3.2.1",
     "@rdfjs/types": "*",
