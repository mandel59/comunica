{
  "name": "@comunica/actor-query-operation-construct",
  "version": "3.3.0",
  "description": "A construct query-operation actor",
  "lsd:module": true,
  "license": "MIT",
  "funding": {
    "type": "opencollective",
    "url": "https://opencollective.com/comunica-association"
  },
  "homepage": "https://comunica.dev/",
  "repository": {
    "type": "git",
    "url": "https://github.com/comunica/comunica.git",
    "directory": "packages/actor-query-operation-construct"
  },
  "bugs": {
    "url": "https://github.com/comunica/comunica/issues"
  },
  "keywords": [
    "comunica",
    "actor",
    "query-operation",
    "construct"
  ],
  "sideEffects": false,
  "main": "lib/index.js",
  "typings": "lib/index",
  "publishConfig": {
    "access": "public"
  },
  "files": [
    "components",
    "lib/**/*.d.ts",
    "lib/**/*.js",
    "lib/**/*.js.map"
  ],
  "scripts": {
    "build": "yarn run build:ts && yarn run build:components",
    "build:ts": "node \"../../node_modules/typescript/bin/tsc\"",
    "build:components": "componentsjs-generator"
  },
  "dependencies": {
<<<<<<< HEAD
    "@comunica/bus-query-operation": "^3.2.2",
    "@comunica/context-entries": "^3.1.0",
    "@comunica/core": "^3.2.1",
    "@comunica/types": "^3.2.1",
    "@comunica/utils-query-operation": "^3.2.1",
=======
    "@comunica/bus-query-operation": "^3.3.0",
    "@comunica/core": "^3.3.0",
    "@comunica/types": "^3.3.0",
>>>>>>> 02bde397
    "@rdfjs/types": "*",
    "asynciterator": "^3.9.0",
    "rdf-terms": "^1.11.0",
    "sparqlalgebrajs": "^4.3.8"
  }
}<|MERGE_RESOLUTION|>--- conflicted
+++ resolved
@@ -41,17 +41,11 @@
     "build:components": "componentsjs-generator"
   },
   "dependencies": {
-<<<<<<< HEAD
     "@comunica/bus-query-operation": "^3.2.2",
     "@comunica/context-entries": "^3.1.0",
     "@comunica/core": "^3.2.1",
     "@comunica/types": "^3.2.1",
     "@comunica/utils-query-operation": "^3.2.1",
-=======
-    "@comunica/bus-query-operation": "^3.3.0",
-    "@comunica/core": "^3.3.0",
-    "@comunica/types": "^3.3.0",
->>>>>>> 02bde397
     "@rdfjs/types": "*",
     "asynciterator": "^3.9.0",
     "rdf-terms": "^1.11.0",
