--- conflicted
+++ resolved
@@ -41,16 +41,9 @@
     "build:components": "componentsjs-generator"
   },
   "dependencies": {
-<<<<<<< HEAD
     "@comunica/bus-rdf-join-selectivity": "^3.2.1",
     "@comunica/core": "^3.2.1",
     "@comunica/mediatortype-accuracy": "^3.2.1",
     "sparqlalgebrajs": "^4.3.8"
-=======
-    "@comunica/bus-rdf-join-selectivity": "^3.3.0",
-    "@comunica/core": "^3.3.0",
-    "@comunica/mediatortype-accuracy": "^3.3.0",
-    "sparqlalgebrajs": "^4.3.7"
->>>>>>> 02bde397
   }
 }