<<<<<<< HEAD
import { KeysInitQuery } from '@comunica/context-entries';
=======
import { ActorQueryOperation } from '@comunica/bus-query-operation';
>>>>>>> 721bdf88
import { ActionContext, Bus } from '@comunica/core';
import { DataFactory } from 'rdf-data-factory';
import { Algebra, Factory } from 'sparqlalgebrajs';
import { ActorOptimizeQueryOperationFilterPushdown } from '../lib/ActorOptimizeQueryOperationFilterPushdown';

const AF = new Factory();
const DF = new DataFactory();

describe('ActorOptimizeQueryOperationFilterPushdown', () => {
  let bus: any;

  beforeEach(() => {
    bus = new Bus({ name: 'bus' });
  });

  describe('An ActorOptimizeQueryOperationFilterPushdown instance', () => {
    let actor: ActorOptimizeQueryOperationFilterPushdown;

    beforeEach(() => {
      actor = new ActorOptimizeQueryOperationFilterPushdown({
        name: 'actor',
        bus,
        aggressivePushdown: true,
        maxIterations: 10,
        splitConjunctive: true,
        mergeConjunctive: true,
        pushIntoLeftJoins: false,
        pushEqualityIntoPatterns: true,
      });
    });

    it('should test', async() => {
      await expect(actor.test({ context: new ActionContext(), operation: AF.createNop() })).resolves.toBeTruthy();
    });

    describe('run', () => {
      it('for an operation without filter', async() => {
        const operationIn = AF.createNop();
        const { operation: operationOut } = await actor.run({
          context: new ActionContext({ [KeysInitQuery.dataFactory.name]: DF }),
          operation: operationIn,
        });
        expect(operationOut).toEqual(operationIn);
      });

      it('for an operation with filter', async() => {
        const operationIn = AF.createFilter(
          AF.createProject(
            AF.createBgp([]),
            [ DF.variable('s'), DF.variable('p') ],
          ),
          AF.createTermExpression(DF.variable('s')),
        );
        const { operation: operationOut } = await actor.run({
          context: new ActionContext({ [KeysInitQuery.dataFactory.name]: DF }),
          operation: operationIn,
        });
        expect(operationOut).toEqual(AF.createProject(
          AF.createFilter(
            AF.createBgp([]),
            AF.createTermExpression(DF.variable('s')),
          ),
          [ DF.variable('s'), DF.variable('p') ],
        ));
      });

      it('for an operation with filter with aggressivePushdown false', async() => {
        actor = new ActorOptimizeQueryOperationFilterPushdown({
          name: 'actor',
          bus,
          aggressivePushdown: false,
          maxIterations: 10,
          splitConjunctive: true,
          mergeConjunctive: true,
          pushIntoLeftJoins: false,
          pushEqualityIntoPatterns: true,
        });

        const operationIn = AF.createFilter(
          AF.createProject(
            AF.createBgp([]),
            [ DF.variable('s'), DF.variable('p') ],
          ),
          AF.createTermExpression(DF.variable('s')),
        );
        const { operation: operationOut } = await actor.run({ context: new ActionContext(), operation: operationIn });
        expect(operationOut).toEqual(operationIn);
      });

      it('for an operation with conjunctive filter', async() => {
        const operationIn = AF.createFilter(
          AF.createJoin([
            AF.createPattern(DF.variable('s1'), DF.namedNode('p'), DF.namedNode('o')),
            AF.createPattern(DF.variable('s2'), DF.namedNode('p'), DF.namedNode('o')),
          ]),
          AF.createOperatorExpression(
            '&&',
            [
              AF.createTermExpression(DF.variable('s1')),
              AF.createTermExpression(DF.variable('s2')),
            ],
          ),
        );
        const { operation: operationOut } = await actor.run({ context: new ActionContext(), operation: operationIn });
        expect(operationOut).toEqual(AF.createJoin([
          AF.createFilter(
            AF.createPattern(DF.variable('s1'), DF.namedNode('p'), DF.namedNode('o')),
            AF.createTermExpression(DF.variable('s1')),
          ),
          AF.createFilter(
            AF.createPattern(DF.variable('s2'), DF.namedNode('p'), DF.namedNode('o')),
            AF.createTermExpression(DF.variable('s2')),
          ),
        ]));
      });

      it('for an operation with conjunctive filter with splitConjunctive false', async() => {
        actor = new ActorOptimizeQueryOperationFilterPushdown({
          name: 'actor',
          bus,
          aggressivePushdown: true,
          maxIterations: 10,
          splitConjunctive: false,
          mergeConjunctive: true,
          pushIntoLeftJoins: false,
          pushEqualityIntoPatterns: true,
        });

        const operationIn = AF.createFilter(
          AF.createJoin([
            AF.createPattern(DF.variable('s1'), DF.namedNode('p'), DF.namedNode('o')),
            AF.createPattern(DF.variable('s2'), DF.namedNode('p'), DF.namedNode('o')),
          ]),
          AF.createOperatorExpression(
            '&&',
            [
              AF.createTermExpression(DF.variable('s1')),
              AF.createTermExpression(DF.variable('s2')),
            ],
          ),
        );
        const { operation: operationOut } = await actor.run({ context: new ActionContext(), operation: operationIn });
        expect(operationOut).toEqual(operationIn);
      });

      it('for an operation with nested filters', async() => {
        const operationIn = AF.createFilter(
          AF.createFilter(
            AF.createFilter(
              AF.createPattern(DF.variable('s1'), DF.variable('s2'), DF.variable('s3')),
              AF.createTermExpression(DF.variable('s3')),
            ),
            AF.createTermExpression(DF.variable('s2')),
          ),
          AF.createTermExpression(DF.variable('s1')),
        );
        const { operation: operationOut } = await actor.run({ context: new ActionContext(), operation: operationIn });
        expect(operationOut).toEqual(AF.createFilter(
          AF.createPattern(DF.variable('s1'), DF.variable('s2'), DF.variable('s3')),
          AF.createOperatorExpression('&&', [
            AF.createOperatorExpression('&&', [
              AF.createTermExpression(DF.variable('s2')),
              AF.createTermExpression(DF.variable('s1')),
            ]),
            AF.createTermExpression(DF.variable('s3')),
          ]),
        ));
      });

      it('for an operation with nested filters with mergeConjunctive false', async() => {
        actor = new ActorOptimizeQueryOperationFilterPushdown({
          name: 'actor',
          bus,
          aggressivePushdown: true,
          maxIterations: 10,
          splitConjunctive: true,
          mergeConjunctive: false,
          pushIntoLeftJoins: false,
          pushEqualityIntoPatterns: true,
        });

        const operationIn = AF.createFilter(
          AF.createFilter(
            AF.createFilter(
              AF.createPattern(DF.variable('s1'), DF.variable('s2'), DF.variable('s3')),
              AF.createTermExpression(DF.variable('s3')),
            ),
            AF.createTermExpression(DF.variable('s2')),
          ),
          AF.createTermExpression(DF.variable('s1')),
        );
        const { operation: operationOut } = await actor.run({ context: new ActionContext(), operation: operationIn });
        expect(operationOut).toEqual(AF.createFilter(
          AF.createFilter(
            AF.createFilter(
              AF.createPattern(DF.variable('s1'), DF.variable('s2'), DF.variable('s3')),
              AF.createTermExpression(DF.variable('s3')),
            ),
            AF.createTermExpression(DF.variable('s1')),
          ),
          AF.createTermExpression(DF.variable('s2')),
        ));
      });
    });

    describe('shouldAttemptPushDown', () => {
      beforeEach(() => {
        actor = new ActorOptimizeQueryOperationFilterPushdown({
          name: 'actor',
          bus,
          aggressivePushdown: false,
          maxIterations: 10,
          splitConjunctive: true,
          mergeConjunctive: true,
          pushIntoLeftJoins: true,
          pushEqualityIntoPatterns: true,
        });
      });

      it('returns true if aggressivePushdown is true', () => {
        actor = new ActorOptimizeQueryOperationFilterPushdown({
          name: 'actor',
          bus,
          aggressivePushdown: true,
          maxIterations: 10,
          splitConjunctive: true,
          mergeConjunctive: true,
          pushIntoLeftJoins: true,
          pushEqualityIntoPatterns: true,
        });
        const op = AF.createFilter(null!, null!);
        expect(actor.shouldAttemptPushDown(op, [], new Map())).toBeTruthy();
      });

      it('returns true if the filter is extremely selective (1)', () => {
        const op = AF.createFilter(AF.createNop(), AF.createOperatorExpression(
          '=',
          [
            AF.createTermExpression(DF.variable('s')),
            AF.createTermExpression(DF.namedNode('iri')),
          ],
        ));
        expect(actor.shouldAttemptPushDown(op, [], new Map())).toBeTruthy();
      });

      it('returns true if the filter is extremely selective (2)', () => {
        const op = AF.createFilter(AF.createNop(), AF.createOperatorExpression(
          '=',
          [
            AF.createTermExpression(DF.namedNode('iri')),
            AF.createTermExpression(DF.variable('s')),
          ],
        ));
        expect(actor.shouldAttemptPushDown(op, [], new Map())).toBeTruthy();
      });

      it('returns true if federated with filter support for one', () => {
        const src1 = <any> {};
        const src2 = <any> {};
        const op = AF.createFilter(
          AF.createJoin([
            ActorQueryOperation.assignOperationSource(
              AF.createPattern(DF.variable('s1'), DF.namedNode('p'), DF.namedNode('o')),
              src1,
            ),
            ActorQueryOperation.assignOperationSource(
              AF.createPattern(DF.variable('s1'), DF.namedNode('p'), DF.namedNode('o')),
              src2,
            ),
          ]),
          AF.createTermExpression(DF.variable('v')),
        );
        const shapes = new Map();
        shapes.set(src1, {
          type: 'operation',
          operation: {
            operationType: 'type',
            type: Algebra.types.NOP,
          },
        });
        shapes.set(src2, {
          type: 'operation',
          operation: {
            operationType: 'type',
            type: Algebra.types.FILTER,
          },
        });
        expect(actor.shouldAttemptPushDown(op, [ src1, src2 ], shapes)).toBeTruthy();
      });

      it('returns false if federated with filter support for none', () => {
        const src1 = <any> {};
        const src2 = <any> {};
        const op = AF.createFilter(
          AF.createJoin([
            ActorQueryOperation.assignOperationSource(
              AF.createPattern(DF.variable('s1'), DF.namedNode('p'), DF.namedNode('o')),
              src1,
            ),
            ActorQueryOperation.assignOperationSource(
              AF.createPattern(DF.variable('s1'), DF.namedNode('p'), DF.namedNode('o')),
              src2,
            ),
          ]),
          AF.createTermExpression(DF.variable('v')),
        );
        const shapes = new Map();
        shapes.set(src1, {
          type: 'operation',
          operation: {
            operationType: 'type',
            type: Algebra.types.NOP,
          },
        });
        shapes.set(src2, {
          type: 'operation',
          operation: {
            operationType: 'type',
            type: Algebra.types.NOP,
          },
        });
        expect(actor.shouldAttemptPushDown(op, [ src1, src2 ], shapes)).toBeFalsy();
      });

      it('returns false otherwise', () => {
        const src1 = <any> {};
        const op = AF.createFilter(
          AF.createJoin([
            ActorQueryOperation.assignOperationSource(
              AF.createPattern(DF.variable('s1'), DF.namedNode('p'), DF.namedNode('o')),
              src1,
            ),
            ActorQueryOperation.assignOperationSource(
              AF.createPattern(DF.variable('s2'), DF.namedNode('p'), DF.namedNode('o')),
              src1,
            ),
          ]),
          AF.createTermExpression(DF.variable('v')),
        );
        const shapes = new Map();
        shapes.set(src1, {
          type: 'operation',
          operation: {
            operationType: 'type',
            type: Algebra.types.PATTERN,
          },
        });
        expect(actor.shouldAttemptPushDown(op, [], shapes)).toBeFalsy();
      });
    });

    describe('getExpressionVariables', () => {
      it('returns undefined for aggregates', async() => {
        expect(() => actor.getExpressionVariables(
          AF.createAggregateExpression('sum', AF.createTermExpression(DF.namedNode('s')), true),
        )).toThrow(`Getting expression variables is not supported for aggregate`);
      });

      it('returns undefined for wildcard', async() => {
        expect(() => actor.getExpressionVariables(
          AF.createWildcardExpression(),
        )).toThrow(`Getting expression variables is not supported for wildcard`);
      });

      it('returns undefined for existence', async() => {
        expect(actor.getExpressionVariables(
          AF.createExistenceExpression(false, AF.createPattern(DF.namedNode('s'), DF.variable('p'), DF.variable('o'))),
        )).toEqual([
          DF.variable('p'),
          DF.variable('o'),
        ]);
      });

      it('returns empty array for a named expression', async() => {
        expect(actor.getExpressionVariables(
          AF.createNamedExpression(DF.namedNode('s'), []),
        )).toEqual([]);
      });

      it('returns a variable for a term expression with a variable', async() => {
        expect(actor.getExpressionVariables(
          AF.createTermExpression(DF.variable('s')),
        )).toEqual([ DF.variable('s') ]);
      });

      it('returns an empty array for a term expression with a named node', async() => {
        expect(actor.getExpressionVariables(
          AF.createTermExpression(DF.namedNode('s')),
        )).toEqual([]);
      });

      it('returns for an operator expression with variables', async() => {
        expect(actor.getExpressionVariables(
          AF.createOperatorExpression('+', [
            AF.createTermExpression(DF.variable('a')),
            AF.createTermExpression(DF.variable('b')),
          ]),
        )).toEqual([ DF.variable('a'), DF.variable('b') ]);
      });

      it('returns for an operator expression with duplicate variables', async() => {
        expect(actor.getExpressionVariables(
          AF.createOperatorExpression('+', [
            AF.createTermExpression(DF.variable('a')),
            AF.createTermExpression(DF.variable('a')),
          ]),
        )).toEqual([ DF.variable('a') ]);
      });

      it('returns for a nested operator expression with variables', async() => {
        expect(actor.getExpressionVariables(
          AF.createOperatorExpression('+', [
            AF.createTermExpression(DF.variable('a')),
            AF.createOperatorExpression('+', [
              AF.createTermExpression(DF.variable('b')),
              AF.createTermExpression(DF.variable('c')),
            ]),
          ]),
        )).toEqual([ DF.variable('a'), DF.variable('b'), DF.variable('c') ]);
      });

      it('returns for a nested operator expression with mixed terms', async() => {
        expect(actor.getExpressionVariables(
          AF.createOperatorExpression('+', [
            AF.createTermExpression(DF.blankNode('a')),
            AF.createOperatorExpression('+', [
              AF.createTermExpression(DF.namedNode('b')),
              AF.createTermExpression(DF.variable('c')),
            ]),
          ]),
        )).toEqual([ DF.variable('c') ]);
      });
    });

    describe('filterPushdown', () => {
      function filterPushdown(
        expression: Algebra.Expression,
        operation: Algebra.Operation,
      ) {
        return actor.filterPushdown(
          expression,
          actor.getExpressionVariables(expression),
          operation,
          AF,
          new ActionContext(),
        );
      }

      describe('for an extend operation', () => {
        it('is pushed down when variables do not overlap', async() => {
          expect(filterPushdown(
            AF.createTermExpression(DF.namedNode('s')),
            AF.createExtend(AF.createBgp([]), DF.variable('v'), AF.createTermExpression(DF.namedNode('o'))),
          )).toEqual([ true, AF.createExtend(
            AF.createFilter(AF.createBgp([]), AF.createTermExpression(DF.namedNode('s'))),
            DF.variable('v'),
            AF.createTermExpression(DF.namedNode('o')),
          ) ]);
        });

        it('is not pushed down when variables overlap', async() => {
          expect(filterPushdown(
            AF.createTermExpression(DF.variable('v')),
            AF.createExtend(AF.createBgp([]), DF.variable('v'), AF.createTermExpression(DF.namedNode('o'))),
          )).toEqual([ false, AF.createFilter(
            AF.createExtend(
              AF.createBgp([]),
              DF.variable('v'),
              AF.createTermExpression(DF.namedNode('o')),
            ),
            AF.createTermExpression(DF.variable('v')),
          ) ]);
        });

        it('is replaced with a no-op for FILTER(false)', async() => {
          expect(filterPushdown(
            AF.createTermExpression(DF.literal('false')),
            AF.createExtend(AF.createBgp([]), DF.variable('v'), AF.createTermExpression(DF.namedNode('o'))),
          )).toEqual([ true, AF.createUnion([]) ]);
        });
      });

      describe('for a filter operation', () => {
        it('is not pushed down when variables do not overlap', async() => {
          expect(filterPushdown(
            AF.createTermExpression(DF.variable('a')),
            AF.createFilter(AF.createBgp([]), AF.createTermExpression(DF.variable('b'))),
          )).toEqual([ false, AF.createFilter(
            AF.createFilter(AF.createBgp([]), AF.createTermExpression(DF.variable('a'))),
            AF.createTermExpression(DF.variable('b')),
          ) ]);
        });

        it('is pushed down without going deeper when variables overlap', async() => {
          expect(filterPushdown(
            AF.createTermExpression(DF.variable('a')),
            AF.createFilter(
              AF.createBgp([]),
              AF.createOperatorExpression('id', [ AF.createTermExpression(DF.variable('a')) ]),
            ),
          )).toEqual([ false, AF.createFilter(
            AF.createFilter(AF.createBgp([]), AF.createTermExpression(DF.variable('a'))),
            AF.createOperatorExpression('id', [ AF.createTermExpression(DF.variable('a')) ]),
          ) ]);
        });

        it('is pushed down deeper when variables overlap', async() => {
          expect(filterPushdown(
            AF.createTermExpression(DF.variable('a')),
            AF.createFilter(
              AF.createJoin([
                AF.createPattern(DF.variable('a'), DF.variable('a'), DF.variable('a')),
                AF.createPattern(DF.variable('b'), DF.variable('b'), DF.variable('b')),
              ]),
              AF.createOperatorExpression('id', [ AF.createTermExpression(DF.variable('a')) ]),
            ),
          )).toEqual([ true, AF.createFilter(
            AF.createJoin([
              AF.createFilter(
                AF.createPattern(DF.variable('a'), DF.variable('a'), DF.variable('a')),
                AF.createTermExpression(DF.variable('a')),
              ),
              AF.createPattern(DF.variable('b'), DF.variable('b'), DF.variable('b')),
            ]),
            AF.createOperatorExpression('id', [ AF.createTermExpression(DF.variable('a')) ]),
          ) ]);
        });

        it('is replaced with a no-op  for FILTER(false)', async() => {
          expect(filterPushdown(
            AF.createTermExpression(DF.literal('false')),
            AF.createFilter(AF.createBgp([]), AF.createTermExpression(DF.variable('b'))),
          )).toEqual([ true, AF.createUnion([]) ]);
        });

        it('is not pushed down for existence expressions', async() => {
          expect(filterPushdown(
            AF.createExistenceExpression(false, AF.createNop()),
            AF.createJoin([
              AF.createPattern(DF.variable('a'), DF.variable('a'), DF.variable('a')),
              AF.createPattern(DF.variable('b'), DF.variable('b'), DF.variable('b')),
            ]),
          )).toEqual([ false, AF.createFilter(
            AF.createJoin([
              AF.createPattern(DF.variable('a'), DF.variable('a'), DF.variable('a')),
              AF.createPattern(DF.variable('b'), DF.variable('b'), DF.variable('b')),
            ]),
            AF.createExistenceExpression(false, AF.createNop()),
          ) ]);
        });
      });

      describe('for a join operation', () => {
        it('is pushed down for fully-overlapping variables', async() => {
          expect(filterPushdown(
            AF.createTermExpression(DF.variable('s')),
            AF.createJoin([
              AF.createPattern(DF.variable('s'), DF.variable('p'), DF.namedNode('o1')),
              AF.createPattern(DF.variable('s'), DF.namedNode('p2'), DF.namedNode('o2')),
            ]),
          )).toEqual([ true, AF.createJoin([
            AF.createFilter(
              AF.createPattern(DF.variable('s'), DF.variable('p'), DF.namedNode('o1')),
              AF.createTermExpression(DF.variable('s')),
            ),
            AF.createFilter(
              AF.createPattern(DF.variable('s'), DF.namedNode('p2'), DF.namedNode('o2')),
              AF.createTermExpression(DF.variable('s')),
            ),
          ]) ]);
        });

        it('is not pushed down for partially-overlapping variables', async() => {
          expect(filterPushdown(
            AF.createOperatorExpression('+', [
              AF.createTermExpression(DF.variable('s')),
              AF.createTermExpression(DF.variable('x')),
            ]),
            AF.createJoin([
              AF.createPattern(DF.variable('s'), DF.variable('p'), DF.namedNode('o1')),
              AF.createPattern(DF.variable('s'), DF.namedNode('p2'), DF.namedNode('o2')),
            ]),
          )).toEqual([ false, AF.createFilter(
            AF.createJoin([
              AF.createPattern(DF.variable('s'), DF.variable('p'), DF.namedNode('o1')),
              AF.createPattern(DF.variable('s'), DF.namedNode('p2'), DF.namedNode('o2')),
            ]),
            AF.createOperatorExpression('+', [
              AF.createTermExpression(DF.variable('s')),
              AF.createTermExpression(DF.variable('x')),
            ]),
          ) ]);
        });

        it('is replaced with a no-op for FILTER(false)', async() => {
          expect(filterPushdown(
            AF.createTermExpression(DF.literal('false')),
            AF.createJoin([
              AF.createPattern(DF.variable('s'), DF.variable('p'), DF.namedNode('o1')),
              AF.createPattern(DF.variable('s'), DF.namedNode('p2'), DF.namedNode('o2')),
            ]),
          )).toEqual([ true, AF.createUnion([]) ]);
        });

        it('is voided for non-overlapping variables', async() => {
          expect(filterPushdown(
            AF.createTermExpression(DF.variable('a')),
            AF.createJoin([
              AF.createPattern(DF.variable('s'), DF.namedNode('p1'), DF.namedNode('o1')),
              AF.createPattern(DF.variable('s'), DF.namedNode('p2'), DF.namedNode('o2')),
            ]),
          )).toEqual([ true, AF.createJoin([
            AF.createPattern(DF.variable('s'), DF.namedNode('p1'), DF.namedNode('o1')),
            AF.createPattern(DF.variable('s'), DF.namedNode('p2'), DF.namedNode('o2')),
          ]) ]);
        });

        it('is pushed down for fully-, partially-, and not-overlapping variables', async() => {
          expect(filterPushdown(
            AF.createOperatorExpression('+', [
              AF.createTermExpression(DF.variable('s')),
              AF.createTermExpression(DF.variable('x')),
            ]),
            AF.createJoin([
              AF.createPattern(DF.variable('s'), DF.variable('p'), DF.namedNode('o1')),
              AF.createPattern(DF.variable('s'), DF.namedNode('p2'), DF.namedNode('o2')),
              AF.createPattern(DF.variable('s'), DF.variable('x'), DF.namedNode('o1')),
              AF.createPattern(DF.variable('a'), DF.variable('b'), DF.namedNode('o1')),
            ]),
          )).toEqual([ true, AF.createJoin([
            // Fully overlapping
            AF.createJoin([
              AF.createFilter(
                AF.createPattern(DF.variable('s'), DF.variable('x'), DF.namedNode('o1')),
                AF.createOperatorExpression('+', [
                  AF.createTermExpression(DF.variable('s')),
                  AF.createTermExpression(DF.variable('x')),
                ]),
              ),
            ]),
            // Partially overlapping
            AF.createFilter(
              AF.createJoin([
                AF.createPattern(DF.variable('s'), DF.variable('p'), DF.namedNode('o1')),
                AF.createPattern(DF.variable('s'), DF.namedNode('p2'), DF.namedNode('o2')),
              ]),
              AF.createOperatorExpression('+', [
                AF.createTermExpression(DF.variable('s')),
                AF.createTermExpression(DF.variable('x')),
              ]),
            ),
            // Not overlapping
            AF.createJoin([
              AF.createPattern(DF.variable('a'), DF.variable('b'), DF.namedNode('o1')),
            ]),
          ]) ]);
        });

        it('is not pushed down for for empty joins', async() => {
          expect(filterPushdown(
            AF.createTermExpression(DF.variable('s')),
            AF.createJoin([]),
          )).toEqual([ false, AF.createFilter(
            AF.createJoin([]),
            AF.createTermExpression(DF.variable('s')),
          ) ]);
        });
      });

      describe('for a nop operation', () => {
        it('is voided', async() => {
          expect(filterPushdown(
            AF.createTermExpression(DF.variable('s')),
            AF.createNop(),
          )).toEqual([ true, AF.createNop() ]);
        });
      });

      describe('for a project operation', () => {
        it('is pushed down when variables overlap', async() => {
          expect(filterPushdown(
            AF.createTermExpression(DF.variable('s')),
            AF.createProject(
              AF.createBgp([]),
              [ DF.variable('s'), DF.variable('p') ],
            ),
          )).toEqual([ true, AF.createProject(
            AF.createFilter(
              AF.createBgp([]),
              AF.createTermExpression(DF.variable('s')),
            ),
            [ DF.variable('s'), DF.variable('p') ],
          ) ]);
        });

        it('is replaced with a no-op for FILTER(false)', async() => {
          expect(filterPushdown(
            AF.createTermExpression(DF.literal('false')),
            AF.createProject(
              AF.createBgp([]),
              [ DF.variable('s'), DF.variable('p') ],
            ),
          )).toEqual([ true, AF.createUnion([]) ]);
        });

        it('is voided when variables do not overlap', async() => {
          expect(filterPushdown(
            AF.createTermExpression(DF.variable('s')),
            AF.createProject(
              AF.createBgp([]),
              [ DF.variable('a') ],
            ),
          )).toEqual([ true, AF.createProject(
            AF.createBgp([]),
            [ DF.variable('a') ],
          ) ]);
        });
      });

      describe('for a union operation', () => {
        it('is pushed down for fully-overlapping variables', async() => {
          expect(filterPushdown(
            AF.createTermExpression(DF.variable('s')),
            AF.createUnion([
              AF.createPattern(DF.variable('s'), DF.variable('p'), DF.namedNode('o1')),
              AF.createPattern(DF.variable('s'), DF.namedNode('p2'), DF.namedNode('o2')),
            ]),
          )).toEqual([ true, AF.createUnion([
            AF.createFilter(
              AF.createPattern(DF.variable('s'), DF.variable('p'), DF.namedNode('o1')),
              AF.createTermExpression(DF.variable('s')),
            ),
            AF.createFilter(
              AF.createPattern(DF.variable('s'), DF.namedNode('p2'), DF.namedNode('o2')),
              AF.createTermExpression(DF.variable('s')),
            ),
          ]) ]);
        });

        it('is not pushed down for partially-overlapping variables', async() => {
          expect(filterPushdown(
            AF.createOperatorExpression('+', [
              AF.createTermExpression(DF.variable('s')),
              AF.createTermExpression(DF.variable('x')),
            ]),
            AF.createUnion([
              AF.createPattern(DF.variable('s'), DF.variable('p'), DF.namedNode('o1')),
              AF.createPattern(DF.variable('s'), DF.namedNode('p2'), DF.namedNode('o2')),
            ]),
          )).toEqual([ false, AF.createFilter(
            AF.createUnion([
              AF.createPattern(DF.variable('s'), DF.variable('p'), DF.namedNode('o1')),
              AF.createPattern(DF.variable('s'), DF.namedNode('p2'), DF.namedNode('o2')),
            ]),
            AF.createOperatorExpression('+', [
              AF.createTermExpression(DF.variable('s')),
              AF.createTermExpression(DF.variable('x')),
            ]),
          ) ]);
        });

        it('is replaced with a no-op for FILTER(false)', async() => {
          expect(filterPushdown(
            AF.createTermExpression(DF.literal('false')),
            AF.createUnion([
              AF.createPattern(DF.variable('s'), DF.variable('p'), DF.namedNode('o1')),
              AF.createPattern(DF.variable('s'), DF.namedNode('p2'), DF.namedNode('o2')),
            ]),
          )).toEqual([ true, AF.createUnion([]) ]);
        });

        it('is voided for non-overlapping variables', async() => {
          expect(filterPushdown(
            AF.createTermExpression(DF.variable('a')),
            AF.createUnion([
              AF.createPattern(DF.variable('s'), DF.namedNode('p1'), DF.namedNode('o1')),
              AF.createPattern(DF.variable('s'), DF.namedNode('p2'), DF.namedNode('o2')),
            ]),
          )).toEqual([ true, AF.createUnion([
            AF.createPattern(DF.variable('s'), DF.namedNode('p1'), DF.namedNode('o1')),
            AF.createPattern(DF.variable('s'), DF.namedNode('p2'), DF.namedNode('o2')),
          ]) ]);
        });

        it('is pushed down for fully-, partially-, and not-overlapping variables', async() => {
          expect(filterPushdown(
            AF.createOperatorExpression('+', [
              AF.createTermExpression(DF.variable('s')),
              AF.createTermExpression(DF.variable('x')),
            ]),
            AF.createUnion([
              AF.createPattern(DF.variable('s'), DF.variable('p'), DF.namedNode('o1')),
              AF.createPattern(DF.variable('s'), DF.namedNode('p2'), DF.namedNode('o2')),
              AF.createPattern(DF.variable('s'), DF.variable('x'), DF.namedNode('o1')),
              AF.createPattern(DF.variable('a'), DF.variable('b'), DF.namedNode('o1')),
            ]),
          )).toEqual([ true, AF.createUnion([
            // Fully overlapping
            AF.createUnion([
              AF.createFilter(
                AF.createPattern(DF.variable('s'), DF.variable('x'), DF.namedNode('o1')),
                AF.createOperatorExpression('+', [
                  AF.createTermExpression(DF.variable('s')),
                  AF.createTermExpression(DF.variable('x')),
                ]),
              ),
            ]),
            // Partially overlapping
            AF.createFilter(
              AF.createUnion([
                AF.createPattern(DF.variable('s'), DF.variable('p'), DF.namedNode('o1')),
                AF.createPattern(DF.variable('s'), DF.namedNode('p2'), DF.namedNode('o2')),
              ]),
              AF.createOperatorExpression('+', [
                AF.createTermExpression(DF.variable('s')),
                AF.createTermExpression(DF.variable('x')),
              ]),
            ),
            // Not overlapping
            AF.createUnion([
              AF.createPattern(DF.variable('a'), DF.variable('b'), DF.namedNode('o1')),
            ]),
          ]) ]);
        });
      });

      describe('for a values operation', () => {
        it('is kept when variables overlap', async() => {
          expect(filterPushdown(
            AF.createTermExpression(DF.variable('s')),
            AF.createValues(
              [ DF.variable('s'), DF.variable('p') ],
              [],
            ),
          )).toEqual([ false, AF.createFilter(
            AF.createValues(
              [ DF.variable('s'), DF.variable('p') ],
              [],
            ),
            AF.createTermExpression(DF.variable('s')),
          ) ]);
        });

        it('is replaced with a no-op for FILTER(false)', async() => {
          expect(filterPushdown(
            AF.createTermExpression(DF.literal('false')),
            AF.createValues(
              [ DF.variable('s'), DF.variable('p') ],
              [],
            ),
          )).toEqual([ true, AF.createUnion([]) ]);
        });

        it('is voided when variables do not overlap', async() => {
          expect(filterPushdown(
            AF.createTermExpression(DF.variable('s')),
            AF.createValues(
              [ DF.variable('a') ],
              [],
            ),
          )).toEqual([ true, AF.createValues(
            [ DF.variable('a') ],
            [],
          ) ]);
        });
      });

      describe('for a left-join operation', () => {
        describe('with pushIntoLeftJoins false', () => {
          it('is not pushed down', async() => {
            expect(filterPushdown(
              AF.createTermExpression(DF.variable('s')),
              AF.createLeftJoin(
                AF.createPattern(DF.variable('s'), DF.variable('p'), DF.namedNode('o1')),
                AF.createPattern(DF.variable('so'), DF.namedNode('p2'), DF.namedNode('o2')),
              ),
            )).toEqual([ false, AF.createFilter(
              AF.createLeftJoin(
                AF.createPattern(DF.variable('s'), DF.variable('p'), DF.namedNode('o1')),
                AF.createPattern(DF.variable('so'), DF.namedNode('p2'), DF.namedNode('o2')),
              ),
              AF.createTermExpression(DF.variable('s')),
            ) ]);
          });
        });

        describe('with pushIntoLeftJoins true', () => {
          beforeEach(() => {
            actor = new ActorOptimizeQueryOperationFilterPushdown({
              name: 'actor',
              bus,
              aggressivePushdown: true,
              maxIterations: 10,
              splitConjunctive: true,
              mergeConjunctive: true,
              pushIntoLeftJoins: true,
              pushEqualityIntoPatterns: true,
            });
          });

          it('is pushed down when right variables do no intersect', async() => {
            expect(filterPushdown(
              AF.createTermExpression(DF.variable('s')),
              AF.createLeftJoin(
                AF.createPattern(DF.variable('s'), DF.variable('p'), DF.namedNode('o1')),
                AF.createPattern(DF.variable('so'), DF.namedNode('p2'), DF.namedNode('o2')),
              ),
            )).toEqual([ true, AF.createLeftJoin(
              AF.createFilter(
                AF.createPattern(DF.variable('s'), DF.variable('p'), DF.namedNode('o1')),
                AF.createTermExpression(DF.variable('s')),
              ),
              AF.createPattern(DF.variable('so'), DF.namedNode('p2'), DF.namedNode('o2')),
            ) ]);
          });

          it('is not pushed down when right variables intersect', async() => {
            expect(filterPushdown(
              AF.createTermExpression(DF.variable('s')),
              AF.createLeftJoin(
                AF.createPattern(DF.variable('s'), DF.variable('p'), DF.namedNode('o1')),
                AF.createPattern(DF.variable('s'), DF.namedNode('p2'), DF.namedNode('o2')),
              ),
            )).toEqual([ false, AF.createFilter(
              AF.createLeftJoin(
                AF.createPattern(DF.variable('s'), DF.variable('p'), DF.namedNode('o1')),
                AF.createPattern(DF.variable('s'), DF.namedNode('p2'), DF.namedNode('o2')),
              ),
              AF.createTermExpression(DF.variable('s')),
            ) ]);
          });
        });
      });

      describe('for a pattern operation', () => {
        describe('with pushEqualityIntoPatterns true', () => {
          it('is pushed down for ?s=<s>', async() => {
            expect(filterPushdown(
              AF.createOperatorExpression('=', [
                AF.createTermExpression(DF.variable('s')),
                AF.createTermExpression(DF.namedNode('s')),
              ]),
              AF.createPattern(DF.variable('s'), DF.variable('p'), DF.namedNode('o1')),
            )).toEqual([ true, AF.createJoin([
              AF.createPattern(DF.namedNode('s'), DF.variable('p'), DF.namedNode('o1')),
              AF.createValues(
                [ DF.variable('s') ],
                [{ '?s': DF.namedNode('s') }],
              ),
            ]) ]);
          });

          it('is pushed down for ?s=<s>, and keeps source annotations', async() => {
            const src1 = <any> {};
            expect(filterPushdown(
              AF.createOperatorExpression('=', [
                AF.createTermExpression(DF.variable('s')),
                AF.createTermExpression(DF.namedNode('s')),
              ]),
              ActorQueryOperation
                .assignOperationSource(AF.createPattern(DF.variable('s'), DF.variable('p'), DF.namedNode('o1')), src1),
            )).toEqual([ true, AF.createJoin([
              ActorQueryOperation
                .assignOperationSource(AF
                  .createPattern(DF.namedNode('s'), DF.variable('p'), DF.namedNode('o1')), src1),
              AF.createValues(
                [ DF.variable('s') ],
                [{ '?s': DF.namedNode('s') }],
              ),
            ]) ]);
          });

          it('is pushed down for ?s=<s> into quoted triple', async() => {
            expect(filterPushdown(
              AF.createOperatorExpression('=', [
                AF.createTermExpression(DF.variable('s')),
                AF.createTermExpression(DF.namedNode('s')),
              ]),
              AF.createPattern(
                DF.quad(DF.variable('s'), DF.variable('s'), DF.variable('s')),
                DF.variable('p'),
                DF.namedNode('o1'),
              ),
            )).toEqual([ true, AF.createJoin([
              AF.createPattern(
                DF.quad(DF.namedNode('s'), DF.namedNode('s'), DF.namedNode('s')),
                DF.variable('p'),
                DF.namedNode('o1'),
              ),
              AF.createValues(
                [ DF.variable('s') ],
                [{ '?s': DF.namedNode('s') }],
              ),
            ]) ]);
          });

          it('is pushed down for <s>=?s', async() => {
            expect(filterPushdown(
              AF.createOperatorExpression('=', [
                AF.createTermExpression(DF.namedNode('s')),
                AF.createTermExpression(DF.variable('s')),
              ]),
              AF.createPattern(DF.variable('s'), DF.variable('p'), DF.namedNode('o1')),
            )).toEqual([ true, AF.createJoin([
              AF.createPattern(DF.namedNode('s'), DF.variable('p'), DF.namedNode('o1')),
              AF.createValues(
                [ DF.variable('s') ],
                [{ '?s': DF.namedNode('s') }],
              ),
            ]) ]);
          });

          it('is pushed down for ?s=_:s', async() => {
            expect(filterPushdown(
              AF.createOperatorExpression('=', [
                AF.createTermExpression(DF.variable('s')),
                AF.createTermExpression(DF.blankNode('s')),
              ]),
              AF.createPattern(DF.variable('s'), DF.variable('p'), DF.namedNode('o1')),
            )).toEqual([ true, AF.createJoin([
              AF.createPattern(DF.blankNode('s'), DF.variable('p'), DF.namedNode('o1')),
              AF.createValues(
                [ DF.variable('s') ],
                [{ '?s': <any> DF.blankNode('s') }],
              ),
            ]) ]);
          });

          it('is pushed down for ?o="o"', async() => {
            expect(filterPushdown(
              AF.createOperatorExpression('=', [
                AF.createTermExpression(DF.variable('o')),
                AF.createTermExpression(DF.literal('o')),
              ]),
              AF.createPattern(DF.variable('s'), DF.variable('p'), DF.variable('o')),
            )).toEqual([ true, AF.createJoin([
              AF.createPattern(DF.variable('s'), DF.variable('p'), DF.literal('o')),
              AF.createValues(
                [ DF.variable('o') ],
                [{ '?o': DF.literal('o') }],
              ),
            ]) ]);
          });

          it('is pushed down for "o"=?o', async() => {
            expect(filterPushdown(
              AF.createOperatorExpression('=', [
                AF.createTermExpression(DF.literal('o')),
                AF.createTermExpression(DF.variable('o')),
              ]),
              AF.createPattern(DF.variable('s'), DF.variable('p'), DF.variable('o')),
            )).toEqual([ true, AF.createJoin([
              AF.createPattern(DF.variable('s'), DF.variable('p'), DF.literal('o')),
              AF.createValues(
                [ DF.variable('o') ],
                [{ '?o': DF.literal('o') }],
              ),
            ]) ]);
          });

          it('is not pushed down for ?o="01"^xsd:number', async() => {
            expect(filterPushdown(
              AF.createOperatorExpression('=', [
                AF.createTermExpression(DF.variable('o')),
                AF.createTermExpression(DF.literal('o', DF.namedNode('http://www.w3.org/2001/XMLSchema#number'))),
              ]),
              AF.createPattern(DF.variable('s'), DF.variable('p'), DF.variable('o')),
            )).toEqual([ false, AF.createFilter(
              AF.createPattern(DF.variable('s'), DF.variable('p'), DF.variable('o')),
              AF.createOperatorExpression('=', [
                AF.createTermExpression(DF.variable('o')),
                AF.createTermExpression(DF.literal('o', DF.namedNode('http://www.w3.org/2001/XMLSchema#number'))),
              ]),
            ) ]);
          });

          it('is not pushed down for "01"^xsd:number=?o', async() => {
            expect(filterPushdown(
              AF.createOperatorExpression('=', [
                AF.createTermExpression(DF.literal('o', DF.namedNode('http://www.w3.org/2001/XMLSchema#number'))),
                AF.createTermExpression(DF.variable('o')),
              ]),
              AF.createPattern(DF.variable('s'), DF.variable('p'), DF.variable('o')),
            )).toEqual([ false, AF.createFilter(
              AF.createPattern(DF.variable('s'), DF.variable('p'), DF.variable('o')),
              AF.createOperatorExpression('=', [
                AF.createTermExpression(DF.literal('o', DF.namedNode('http://www.w3.org/2001/XMLSchema#number'))),
                AF.createTermExpression(DF.variable('o')),
              ]),
            ) ]);
          });

          it('is not pushed down for ?o=("a" + "b")', async() => {
            expect(filterPushdown(
              AF.createOperatorExpression('=', [
                AF.createTermExpression(DF.variable('o')),
                AF.createOperatorExpression('+', [
                  AF.createTermExpression(DF.literal('a')),
                  AF.createTermExpression(DF.literal('b')),
                ]),
              ]),
              AF.createPattern(DF.variable('s'), DF.variable('p'), DF.variable('o')),
            )).toEqual([ false, AF.createFilter(
              AF.createPattern(DF.variable('s'), DF.variable('p'), DF.variable('o')),
              AF.createOperatorExpression('=', [
                AF.createTermExpression(DF.variable('o')),
                AF.createOperatorExpression('+', [
                  AF.createTermExpression(DF.literal('a')),
                  AF.createTermExpression(DF.literal('b')),
                ]),
              ]),
            ) ]);
          });

          it('is not pushed down for ("a" + "b")=?o', async() => {
            expect(filterPushdown(
              AF.createOperatorExpression('=', [
                AF.createOperatorExpression('+', [
                  AF.createTermExpression(DF.literal('a')),
                  AF.createTermExpression(DF.literal('b')),
                ]),
                AF.createTermExpression(DF.variable('o')),
              ]),
              AF.createPattern(DF.variable('s'), DF.variable('p'), DF.variable('o')),
            )).toEqual([ false, AF.createFilter(
              AF.createPattern(DF.variable('s'), DF.variable('p'), DF.variable('o')),
              AF.createOperatorExpression('=', [
                AF.createOperatorExpression('+', [
                  AF.createTermExpression(DF.literal('a')),
                  AF.createTermExpression(DF.literal('b')),
                ]),
                AF.createTermExpression(DF.variable('o')),
              ]),
            ) ]);
          });
        });

        describe('with pushEqualityIntoPatterns false', () => {
          beforeEach(() => {
            actor = new ActorOptimizeQueryOperationFilterPushdown({
              name: 'actor',
              bus,
              aggressivePushdown: true,
              maxIterations: 10,
              splitConjunctive: true,
              mergeConjunctive: true,
              pushIntoLeftJoins: true,
              pushEqualityIntoPatterns: false,
            });
          });

          it('is pushed down for ?s=<s>', async() => {
            expect(filterPushdown(
              AF.createOperatorExpression('=', [
                AF.createTermExpression(DF.variable('s')),
                AF.createTermExpression(DF.namedNode('s')),
              ]),
              AF.createPattern(DF.variable('s'), DF.variable('p'), DF.namedNode('o1')),
            )).toEqual([ false, AF.createFilter(
              AF.createPattern(DF.variable('s'), DF.variable('p'), DF.namedNode('o1')),
              AF.createOperatorExpression('=', [
                AF.createTermExpression(DF.variable('s')),
                AF.createTermExpression(DF.namedNode('s')),
              ]),
            ) ]);
          });
        });
      });

      describe('for a path operation', () => {
        describe('with pushEqualityIntoPatterns true', () => {
          it('is pushed down for ?s=<s>', async() => {
            expect(filterPushdown(
              AF.createOperatorExpression('=', [
                AF.createTermExpression(DF.variable('s')),
                AF.createTermExpression(DF.namedNode('s')),
              ]),
              AF.createPath(DF.variable('s'), AF.createNps([]), DF.namedNode('o1')),
            )).toEqual([ true, AF.createJoin([
              AF.createPath(DF.namedNode('s'), AF.createNps([]), DF.namedNode('o1')),
              AF.createValues(
                [ DF.variable('s') ],
                [{ '?s': DF.namedNode('s') }],
              ),
            ]) ]);
          });

          it('is pushed down for <s>=?s', async() => {
            expect(filterPushdown(
              AF.createOperatorExpression('=', [
                AF.createTermExpression(DF.namedNode('s')),
                AF.createTermExpression(DF.variable('s')),
              ]),
              AF.createPath(DF.variable('s'), AF.createNps([]), DF.namedNode('o1')),
            )).toEqual([ true, AF.createJoin([
              AF.createPath(DF.namedNode('s'), AF.createNps([]), DF.namedNode('o1')),
              AF.createValues(
                [ DF.variable('s') ],
                [{ '?s': DF.namedNode('s') }],
              ),
            ]) ]);
          });

          it('is pushed down for ?o="o"', async() => {
            expect(filterPushdown(
              AF.createOperatorExpression('=', [
                AF.createTermExpression(DF.variable('o')),
                AF.createTermExpression(DF.literal('o')),
              ]),
              AF.createPath(DF.variable('s'), AF.createNps([]), DF.variable('o')),
            )).toEqual([ true, AF.createJoin([
              AF.createPath(DF.variable('s'), AF.createNps([]), DF.literal('o')),
              AF.createValues(
                [ DF.variable('o') ],
                [{ '?o': DF.literal('o') }],
              ),
            ]) ]);
          });

          it('is pushed down for "o"=?o', async() => {
            expect(filterPushdown(
              AF.createOperatorExpression('=', [
                AF.createTermExpression(DF.literal('o')),
                AF.createTermExpression(DF.variable('o')),
              ]),
              AF.createPath(DF.variable('s'), AF.createNps([]), DF.variable('o')),
            )).toEqual([ true, AF.createJoin([
              AF.createPath(DF.variable('s'), AF.createNps([]), DF.literal('o')),
              AF.createValues(
                [ DF.variable('o') ],
                [{ '?o': DF.literal('o') }],
              ),
            ]) ]);
          });

          it('is not pushed down for ?o="01"^xsd:number', async() => {
            expect(filterPushdown(
              AF.createOperatorExpression('=', [
                AF.createTermExpression(DF.variable('o')),
                AF.createTermExpression(DF.literal('o', DF.namedNode('http://www.w3.org/2001/XMLSchema#number'))),
              ]),
              AF.createPath(DF.variable('s'), AF.createNps([]), DF.variable('o')),
            )).toEqual([ false, AF.createFilter(
              AF.createPath(DF.variable('s'), AF.createNps([]), DF.variable('o')),
              AF.createOperatorExpression('=', [
                AF.createTermExpression(DF.variable('o')),
                AF.createTermExpression(DF.literal('o', DF.namedNode('http://www.w3.org/2001/XMLSchema#number'))),
              ]),
            ) ]);
          });
        });

        describe('with pushEqualityIntoPatterns false', () => {
          beforeEach(() => {
            actor = new ActorOptimizeQueryOperationFilterPushdown({
              name: 'actor',
              bus,
              aggressivePushdown: true,
              maxIterations: 10,
              splitConjunctive: true,
              mergeConjunctive: true,
              pushIntoLeftJoins: true,
              pushEqualityIntoPatterns: false,
            });
          });

          it('is pushed down for ?s=<s>', async() => {
            expect(filterPushdown(
              AF.createOperatorExpression('=', [
                AF.createTermExpression(DF.variable('s')),
                AF.createTermExpression(DF.namedNode('s')),
              ]),
              AF.createPattern(DF.variable('s'), DF.variable('p'), DF.namedNode('o1')),
            )).toEqual([ false, AF.createFilter(
              AF.createPattern(DF.variable('s'), DF.variable('p'), DF.namedNode('o1')),
              AF.createOperatorExpression('=', [
                AF.createTermExpression(DF.variable('s')),
                AF.createTermExpression(DF.namedNode('s')),
              ]),
            ) ]);
          });
        });
      });

      describe('for other operations', () => {
        it('is not pushed down', async() => {
          expect(filterPushdown(
            AF.createTermExpression(DF.variable('s')),
            AF.createMinus(
              AF.createNop(),
              AF.createNop(),
            ),
          )).toEqual([ false, AF.createFilter(
            AF.createMinus(
              AF.createNop(),
              AF.createNop(),
            ),
            AF.createTermExpression(DF.variable('s')),
          ) ]);
        });
      });
    });

    describe('variablesIntersect', () => {
      it('returns false for non-overlapping', async() => {
        expect(actor.variablesIntersect(
          [ DF.variable('a1') ],
          [ DF.variable('a2') ],
        )).toBeFalsy();
        expect(actor.variablesIntersect(
          [ DF.variable('a1'), DF.variable('b1') ],
          [ DF.variable('a2'), DF.variable('b2') ],
        )).toBeFalsy();
        expect(actor.variablesIntersect(
          [],
          [ DF.variable('a2'), DF.variable('b2') ],
        )).toBeFalsy();
        expect(actor.variablesIntersect(
          [ DF.variable('a1'), DF.variable('b1') ],
          [],
        )).toBeFalsy();
        expect(actor.variablesIntersect(
          [],
          [],
        )).toBeFalsy();
      });

      it('returns true for equality', async() => {
        expect(actor.variablesIntersect(
          [ DF.variable('a') ],
          [ DF.variable('a') ],
        )).toBeTruthy();
        expect(actor.variablesIntersect(
          [ DF.variable('a'), DF.variable('b') ],
          [ DF.variable('a'), DF.variable('b') ],
        )).toBeTruthy();
      });

      it('returns true for subsets', async() => {
        expect(actor.variablesIntersect(
          [ DF.variable('a') ],
          [ DF.variable('a'), DF.variable('b') ],
        )).toBeTruthy();
        expect(actor.variablesIntersect(
          [ DF.variable('a'), DF.variable('b') ],
          [ DF.variable('a'), DF.variable('c'), DF.variable('b') ],
        )).toBeTruthy();
      });

      it('returns true for one common element', async() => {
        expect(actor.variablesIntersect(
          [ DF.variable('a'), DF.variable('c') ],
          [ DF.variable('a'), DF.variable('b') ],
        )).toBeTruthy();
        expect(actor.variablesIntersect(
          [ DF.variable('a'), DF.variable('b'), DF.variable('c') ],
          [ DF.variable('d'), DF.variable('a'), DF.variable('f') ],
        )).toBeTruthy();
      });
    });

    describe('variablesSubSetOf', () => {
      it('returns false for non-overlapping', async() => {
        expect(actor.variablesSubSetOf(
          [ DF.variable('a1') ],
          [ DF.variable('a2') ],
        )).toBeFalsy();
        expect(actor.variablesSubSetOf(
          [ DF.variable('a1'), DF.variable('b1') ],
          [ DF.variable('a2'), DF.variable('b2') ],
        )).toBeFalsy();
        expect(actor.variablesSubSetOf(
          [ DF.variable('a1'), DF.variable('b1') ],
          [],
        )).toBeFalsy();
      });

      it('returns true for equality', async() => {
        expect(actor.variablesSubSetOf(
          [ DF.variable('a') ],
          [ DF.variable('a') ],
        )).toBeTruthy();
        expect(actor.variablesSubSetOf(
          [ DF.variable('a'), DF.variable('b') ],
          [ DF.variable('a'), DF.variable('b') ],
        )).toBeTruthy();
      });

      it('returns true for subsets', async() => {
        expect(actor.variablesSubSetOf(
          [ DF.variable('a') ],
          [ DF.variable('a'), DF.variable('b') ],
        )).toBeTruthy();
        expect(actor.variablesSubSetOf(
          [ DF.variable('a'), DF.variable('b') ],
          [ DF.variable('a'), DF.variable('c'), DF.variable('b') ],
        )).toBeTruthy();
        expect(actor.variablesSubSetOf(
          [],
          [ DF.variable('a2'), DF.variable('b2') ],
        )).toBeTruthy();
        expect(actor.variablesSubSetOf(
          [],
          [],
        )).toBeTruthy();
      });

      it('returns false for only one common element', async() => {
        expect(actor.variablesSubSetOf(
          [ DF.variable('a'), DF.variable('c') ],
          [ DF.variable('a'), DF.variable('b') ],
        )).toBeFalsy();
        expect(actor.variablesSubSetOf(
          [ DF.variable('a'), DF.variable('b'), DF.variable('c') ],
          [ DF.variable('d'), DF.variable('a'), DF.variable('f') ],
        )).toBeFalsy();
      });
    });
  });
});<|MERGE_RESOLUTION|>--- conflicted
+++ resolved
@@ -1,8 +1,5 @@
-<<<<<<< HEAD
+import { ActorQueryOperation } from '@comunica/bus-query-operation';
 import { KeysInitQuery } from '@comunica/context-entries';
-=======
-import { ActorQueryOperation } from '@comunica/bus-query-operation';
->>>>>>> 721bdf88
 import { ActionContext, Bus } from '@comunica/core';
 import { DataFactory } from 'rdf-data-factory';
 import { Algebra, Factory } from 'sparqlalgebrajs';
@@ -88,7 +85,10 @@
           ),
           AF.createTermExpression(DF.variable('s')),
         );
-        const { operation: operationOut } = await actor.run({ context: new ActionContext(), operation: operationIn });
+        const { operation: operationOut } = await actor.run({
+          context: new ActionContext({ [KeysInitQuery.dataFactory.name]: DF }),
+          operation: operationIn,
+        });
         expect(operationOut).toEqual(operationIn);
       });
 
@@ -106,7 +106,10 @@
             ],
           ),
         );
-        const { operation: operationOut } = await actor.run({ context: new ActionContext(), operation: operationIn });
+        const { operation: operationOut } = await actor.run({
+          context: new ActionContext({ [KeysInitQuery.dataFactory.name]: DF }),
+          operation: operationIn,
+        });
         expect(operationOut).toEqual(AF.createJoin([
           AF.createFilter(
             AF.createPattern(DF.variable('s1'), DF.namedNode('p'), DF.namedNode('o')),
@@ -144,7 +147,10 @@
             ],
           ),
         );
-        const { operation: operationOut } = await actor.run({ context: new ActionContext(), operation: operationIn });
+        const { operation: operationOut } = await actor.run({
+          context: new ActionContext({ [KeysInitQuery.dataFactory.name]: DF }),
+          operation: operationIn,
+        });
         expect(operationOut).toEqual(operationIn);
       });
 
@@ -159,7 +165,10 @@
           ),
           AF.createTermExpression(DF.variable('s1')),
         );
-        const { operation: operationOut } = await actor.run({ context: new ActionContext(), operation: operationIn });
+        const { operation: operationOut } = await actor.run({
+          context: new ActionContext({ [KeysInitQuery.dataFactory.name]: DF }),
+          operation: operationIn,
+        });
         expect(operationOut).toEqual(AF.createFilter(
           AF.createPattern(DF.variable('s1'), DF.variable('s2'), DF.variable('s3')),
           AF.createOperatorExpression('&&', [
@@ -194,7 +203,10 @@
           ),
           AF.createTermExpression(DF.variable('s1')),
         );
-        const { operation: operationOut } = await actor.run({ context: new ActionContext(), operation: operationIn });
+        const { operation: operationOut } = await actor.run({
+          context: new ActionContext({ [KeysInitQuery.dataFactory.name]: DF }),
+          operation: operationIn,
+        });
         expect(operationOut).toEqual(AF.createFilter(
           AF.createFilter(
             AF.createFilter(
