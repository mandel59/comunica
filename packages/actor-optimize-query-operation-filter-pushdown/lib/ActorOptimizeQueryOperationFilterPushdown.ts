--- conflicted
+++ resolved
@@ -4,22 +4,13 @@
   IActorOptimizeQueryOperationOutput,
 } from '@comunica/bus-optimize-query-operation';
 import { ActorOptimizeQueryOperation } from '@comunica/bus-optimize-query-operation';
-<<<<<<< HEAD
+import { ActorQueryOperation } from '@comunica/bus-query-operation';
 import { KeysInitQuery } from '@comunica/context-entries';
 import type { IActorTest } from '@comunica/core';
-import type { ComunicaDataFactory, IActionContext } from '@comunica/types';
-import type * as RDF from '@rdfjs/types';
-import { uniqTerms } from 'rdf-terms';
-import { Factory, Algebra, Util } from 'sparqlalgebrajs';
-=======
-import { ActorQueryOperation } from '@comunica/bus-query-operation';
-import type { IActorTest } from '@comunica/core';
-import type { FragmentSelectorShape, IActionContext, IQuerySourceWrapper } from '@comunica/types';
+import type { ComunicaDataFactory, FragmentSelectorShape, IActionContext, IQuerySourceWrapper } from '@comunica/types';
 import type * as RDF from '@rdfjs/types';
 import { mapTermsNested, uniqTerms } from 'rdf-terms';
-import type { Factory } from 'sparqlalgebrajs';
-import { Algebra, Util } from 'sparqlalgebrajs';
->>>>>>> 721bdf88
+import { Factory, Algebra, Util } from 'sparqlalgebrajs';
 
 /**
  * A comunica Filter Pushdown Optimize Query Operation Actor.
@@ -41,25 +32,10 @@
   }
 
   public async run(action: IActionOptimizeQueryOperation): Promise<IActorOptimizeQueryOperationOutput> {
-<<<<<<< HEAD
     const dataFactory: ComunicaDataFactory = action.context.getSafe(KeysInitQuery.dataFactory);
     const algebraFactory = new Factory(dataFactory);
-
-    // eslint-disable-next-line ts/no-this-alias
-    const self = this;
-    const operation = Util.mapOperation(action.operation, {
-      filter(op: Algebra.Filter, factory: Factory) {
-        // For all filter expressions in the operation,
-        // we attempt to push them down as deep as possible into the algebra.
-        const variables = self.getExpressionVariables(op.expression);
-        return {
-          recurse: true,
-          result: self.filterPushdown(op.expression, variables, op.input, factory, action.context),
-        };
-      },
-    }, algebraFactory);
-=======
     let operation: Algebra.Operation = action.operation;
+
     // eslint-disable-next-line ts/no-this-alias
     const self = this;
 
@@ -81,7 +57,7 @@
             result: op,
           };
         },
-      });
+      }, algebraFactory);
     }
 
     // Collect selector shapes of all operations
@@ -151,7 +127,6 @@
       });
     }
 
->>>>>>> 721bdf88
     return { operation, context: action.context };
   }
 
