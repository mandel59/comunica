import { PassThrough } from 'node:stream';
import { BindingsFactory } from '@comunica/bindings-factory';
import { KeysCore, KeysInitQuery } from '@comunica/context-entries';
import { ActionContext } from '@comunica/core';
import type { IActionContext } from '@comunica/types';
import type * as RDF from '@rdfjs/types';
import { ArrayIterator, wrap } from 'asynciterator';
import { DataFactory } from 'rdf-data-factory';

// Needed to load Headers
import 'jest-rdf';
import { Readable } from 'readable-stream';
import { Algebra, Factory } from 'sparqlalgebrajs';
import { QuerySourceSparql } from '../lib/QuerySourceSparql';
import '@comunica/jest';

const DF = new DataFactory();
const AF = new Factory();
const BF = new BindingsFactory(DF);
const v1 = DF.variable('v1');
const v2 = DF.variable('v2');
const v3 = DF.variable('v3');
const v4 = DF.variable('v4');
const pAllQuad = AF.createPattern(v1, v2, v3, v4);
const pAllTriple = AF.createPattern(v1, v2, v3);

// TODO: Remove when targeting NodeJS 18+
if (!globalThis.ReadableStream) {
  globalThis.ReadableStream = require('web-streams-ponyfill').ReadableStream;
}

describe('QuerySourceSparql', () => {
  let logger: any;
  let ctx: IActionContext;
  let lastQuery: string;
  const mediatorHttp: any = {
    mediate: jest.fn((action: any) => {
      const query = action.init.body.toString();
      lastQuery = query;
      return {
        headers: new Headers({ 'Content-Type': 'application/sparql-results+json' }),
        body: query.indexOf('COUNT') > 0 ?
          Readable.from([ `{
  "head": { "vars": [ "count" ]
  } ,
  "results": {
    "bindings": [
      {
        "count": { "type": "literal" , "value": "3" }
      }
    ]
  }
}` ]) :
          Readable.from([ `{
  "head": { "vars": [ "p" ]
  } ,
  "results": {
    "bindings": [
      {
        "p": { "type": "uri" , "value": "p1" }
      },
      {
        "p": { "type": "uri" , "value": "p2" }
      },
      {
        "p": { "type": "uri" , "value": "p3" }
      }
    ]
  }
}` ]),
        ok: true,
      };
    }),
  };
  let source: QuerySourceSparql;

  beforeEach(() => {
    jest.clearAllMocks();
<<<<<<< HEAD
    source = new QuerySourceSparql('http://example.org/sparql', ctx, mediatorHttp, 'values', DF, AF, BF, false, 64, 10);
=======
    logger = { warn: jest.fn() };
    ctx = new ActionContext({
      [KeysCore.log.name]: logger,
    });
    source = new QuerySourceSparql('http://example.org/sparql', ctx, mediatorHttp, 'values', BF, false, 64, 10);
>>>>>>> f558377c
  });

  describe('getSelectorShape', () => {
    it('should return a selector shape', async() => {
      await expect(source.getSelectorShape()).resolves.toEqual({
        type: 'disjunction',
        children: [
          {
            type: 'operation',
            operation: { operationType: 'type', type: Algebra.types.PROJECT },
            joinBindings: true,
          },
          {
            type: 'operation',
            operation: { operationType: 'type', type: Algebra.types.CONSTRUCT },
          },
          {
            type: 'operation',
            operation: { operationType: 'type', type: Algebra.types.DESCRIBE },
          },
          {
            type: 'operation',
            operation: { operationType: 'type', type: Algebra.types.ASK },
          },
          {
            type: 'operation',
            operation: { operationType: 'type', type: Algebra.types.COMPOSITE_UPDATE },
          },
        ],
      });
    });
  });

  describe('toString', () => {
    it('should return a string representation', async() => {
      expect(source.toString()).toBe('QuerySourceSparql(http://example.org/sparql)');
    });
  });

  describe('queryBindings', () => {
    it('should return data', async() => {
      await expect(source.queryBindings(AF.createPattern(DF.namedNode('s'), DF.variable('p'), DF.namedNode('o')), ctx))
        .toEqualBindingsStream([
          BF.fromRecord({
            p: DF.namedNode('p1'),
          }),
          BF.fromRecord({
            p: DF.namedNode('p2'),
          }),
          BF.fromRecord({
            p: DF.namedNode('p3'),
          }),
        ]);

      expect(mediatorHttp.mediate).toHaveBeenCalledWith({
        context: ctx,
        init: {
          body: new URLSearchParams({ query: 'SELECT (COUNT(*) AS ?count) WHERE { undefined:s ?p undefined:o. }' }),
          headers: expect.anything(),
          method: 'POST',
        },
        input: 'http://example.org/sparql',
      });
    });

    it('should return data with quoted triples', async() => {
      const thisMediator: any = {
        mediate: jest.fn((action: any) => {
          const query = action.init.body.toString();
          return {
            headers: new Headers({ 'Content-Type': 'application/sparql-results+json' }),
            body: query.indexOf('COUNT') > 0 ?
              Readable.from([ `{
  "head": { "vars": [ "count" ]
  } ,
  "results": {
    "bindings": [
      {
        "count": { "type": "literal" , "value": "3" }
      }
    ]
  }
}` ]) :
              Readable.from([ `{
  "head": { "vars": [ "s" ]
  } ,
  "results": {
    "bindings": [
      {
        "s": { "type": "triple", "value": { "subject": { "type": "uri" , "value": "s1" }, "predicate": { "type": "uri" , "value": "p1" }, "object": { "type": "uri" , "value": "o1" } } }
      },
      {
        "s": { "type": "triple", "value": { "subject": { "type": "uri" , "value": "s2" }, "predicate": { "type": "uri" , "value": "p2" }, "object": { "type": "uri" , "value": "o2" } } }
      },
      {
        "s": { "type": "triple", "value": { "subject": { "type": "uri" , "value": "s3" }, "predicate": { "type": "uri" , "value": "p3" }, "object": { "type": "uri" , "value": "o3" } } }
      }
    ]
  }
}` ]),
            ok: true,
          };
        }),
      };
      source = new QuerySourceSparql('http://example.org/sparql', ctx, thisMediator, 'values', DF, AF, BF, false, 64, 10);
      await expect(source.queryBindings(AF.createPattern(DF.variable('s'), DF.namedNode('p'), DF.namedNode('o')), ctx))
        .toEqualBindingsStream([
          BF.fromRecord({
            s: DF.quad(DF.namedNode('s1'), DF.namedNode('p1'), DF.namedNode('o1')),
          }),
          BF.fromRecord({
            s: DF.quad(DF.namedNode('s2'), DF.namedNode('p2'), DF.namedNode('o2')),
          }),
          BF.fromRecord({
            s: DF.quad(DF.namedNode('s3'), DF.namedNode('p3'), DF.namedNode('o3')),
          }),
        ]);
    });

    it('should return data with quoted triple patterns', async() => {
      const thisMediator: any = {
        mediate: jest.fn((action: any) => {
          const query = action.init.body.toString();
          return {
            headers: new Headers({ 'Content-Type': 'application/sparql-results+json' }),
            body: query.indexOf('COUNT') > 0 ?
              Readable.from([ `{
  "head": { "vars": [ "count" ]
  } ,
  "results": {
    "bindings": [
      {
        "count": { "type": "literal" , "value": "3" }
      }
    ]
  }
}` ]) :
              Readable.from([ `{
  "head": { "vars": [ "s" ]
  } ,
  "results": {
    "bindings": [
      {
        "s": { "type": "uri" , "value": "s1" }
      },
      {
        "s": { "type": "uri" , "value": "s2" }
      },
      {
        "s": { "type": "uri" , "value": "s3" }
      }
    ]
  }
}` ]),
            ok: true,
          };
        }),
      };
      source = new QuerySourceSparql('http://example.org/sparql', ctx, thisMediator, 'values', DF, AF, BF, false, 64, 10);
      await expect(
        source.queryBindings(AF.createPattern(
          DF.quad(DF.variable('s'), DF.namedNode('p'), DF.namedNode('o')),
          DF.namedNode('p'),
          DF.namedNode('o'),
          DF.defaultGraph(),
        ), ctx),
      ).toEqualBindingsStream([
        BF.fromRecord({
          s: DF.namedNode('s1'),
        }),
        BF.fromRecord({
          s: DF.namedNode('s2'),
        }),
        BF.fromRecord({
          s: DF.namedNode('s3'),
        }),
      ]);
    });

    it('should return data for a web stream', async() => {
      const thisMediator: any = {
        mediate(action: any) {
          const query = action.init.body.toString();
          return {
            headers: new Headers({ 'Content-Type': 'application/sparql-results+json' }),
            body: require('readable-stream-node-to-web')(query.indexOf('COUNT') > 0 ?
              Readable.from([ `{
  "head": { "vars": [ "count" ]
  } ,
  "results": { 
    "bindings": [
      {
        "count": { "type": "literal" , "value": "3" }
      }
    ]
  }
}` ]) :
              Readable.from([ `{
  "head": { "vars": [ "p" ]
  } ,
  "results": { 
    "bindings": [
      {
        "p": { "type": "uri" , "value": "p1" }
      },
      {
        "p": { "type": "uri" , "value": "p2" }
      },
      {
        "p": { "type": "uri" , "value": "p3" }
      }
    ]
  }
}` ])),
            ok: true,
          };
        },
      };
      source = new QuerySourceSparql('http://example.org/sparql', ctx, thisMediator, 'values', DF, AF, BF, false, 64, 10);
      await expect(source.queryBindings(AF.createPattern(DF.namedNode('s'), DF.variable('p'), DF.namedNode('o')), ctx))
        .toEqualBindingsStream([
          BF.fromRecord({
            p: DF.namedNode('p1'),
          }),
          BF.fromRecord({
            p: DF.namedNode('p2'),
          }),
          BF.fromRecord({
            p: DF.namedNode('p3'),
          }),
        ]);
    });

    it('should emit metadata', async() => {
      const stream = source.queryBindings(AF.createPattern(
        DF.namedNode('s'),
        DF.variable('p'),
        DF.namedNode('o'),
        DF.defaultGraph(),
      ), ctx);
      await expect(new Promise(resolve => stream.getProperty('metadata', resolve))).resolves
        .toEqual({
          cardinality: { type: 'exact', value: 3 },
          canContainUndefs: false,
          variables: [ DF.variable('p') ],
        });
      await expect(stream).toEqualBindingsStream([
        BF.fromRecord({
          p: DF.namedNode('p1'),
        }),
        BF.fromRecord({
          p: DF.namedNode('p2'),
        }),
        BF.fromRecord({
          p: DF.namedNode('p3'),
        }),
      ]);
    });

    it('should emit metadata twice, and reuse from cache', async() => {
      const stream1 = source.queryBindings(AF.createPattern(
        DF.namedNode('s'),
        DF.variable('p'),
        DF.namedNode('o'),
        DF.defaultGraph(),
      ), ctx);
      await expect(new Promise(resolve => stream1.getProperty('metadata', resolve))).resolves
        .toEqual({
          cardinality: { type: 'exact', value: 3 },
          canContainUndefs: false,
          variables: [ DF.variable('p') ],
        });
      await stream1.toArray();

      expect(mediatorHttp.mediate).toHaveBeenCalledTimes(2);

      const stream2 = source.queryBindings(AF.createPattern(
        DF.namedNode('s'),
        DF.variable('p'),
        DF.namedNode('o'),
        DF.defaultGraph(),
      ), ctx);
      await expect(new Promise(resolve => stream2.getProperty('metadata', resolve))).resolves
        .toEqual({
          cardinality: { type: 'exact', value: 3 },
          canContainUndefs: false,
          variables: [ DF.variable('p') ],
        });
      await stream2.toArray();

      expect(mediatorHttp.mediate).toHaveBeenCalledTimes(3);
    });

    it('should not cache different queries', async() => {
      const stream1 = source.queryBindings(AF.createPattern(
        DF.namedNode('s'),
        DF.variable('p'),
        DF.namedNode('o'),
        DF.defaultGraph(),
      ), ctx);
      await expect(new Promise(resolve => stream1.getProperty('metadata', resolve))).resolves
        .toEqual({
          cardinality: { type: 'exact', value: 3 },
          canContainUndefs: false,
          variables: [ DF.variable('p') ],
        });
      await stream1.toArray();

      expect(mediatorHttp.mediate).toHaveBeenCalledTimes(2);

      const stream2 = source.queryBindings(AF.createPattern(
        DF.namedNode('s2'),
        DF.variable('p'),
        DF.namedNode('o'),
        DF.defaultGraph(),
      ), ctx);
      await expect(new Promise(resolve => stream2.getProperty('metadata', resolve))).resolves
        .toEqual({
          cardinality: { type: 'exact', value: 3 },
          canContainUndefs: false,
          variables: [ DF.variable('p') ],
        });
      await stream2.toArray();

      expect(mediatorHttp.mediate).toHaveBeenCalledTimes(4);
    });

    it('should not cache if cache is disabled', async() => {
      source = new QuerySourceSparql('http://example.org/sparql', ctx, mediatorHttp, 'values', DF, AF, BF, false, 0, 10);

      const stream1 = source.queryBindings(AF.createPattern(
        DF.namedNode('s'),
        DF.variable('p'),
        DF.namedNode('o'),
        DF.defaultGraph(),
      ), ctx);
      await expect(new Promise(resolve => stream1.getProperty('metadata', resolve))).resolves
        .toEqual({
          cardinality: { type: 'exact', value: 3 },
          canContainUndefs: false,
          variables: [ DF.variable('p') ],
        });
      await stream1.toArray();

      expect(mediatorHttp.mediate).toHaveBeenCalledTimes(2);

      const stream2 = source.queryBindings(AF.createPattern(
        DF.namedNode('s'),
        DF.variable('p'),
        DF.namedNode('o'),
        DF.defaultGraph(),
      ), ctx);
      await expect(new Promise(resolve => stream2.getProperty('metadata', resolve))).resolves
        .toEqual({
          cardinality: { type: 'exact', value: 3 },
          canContainUndefs: false,
          variables: [ DF.variable('p') ],
        });
      await stream2.toArray();

      expect(mediatorHttp.mediate).toHaveBeenCalledTimes(4);
    });

    it('should emit an error on server errors', async() => {
      const thisMediator: any = {
        mediate() {
          return {
            headers: new Headers({ 'Content-Type': 'application/sparql-results+json' }),
            body: Readable.from([ `empty body` ]),
            ok: false,
            status: 500,
            statusText: 'Error!',
          };
        },
      };
      source = new QuerySourceSparql('http://example.org/sparql', ctx, thisMediator, 'values', DF, AF, BF, false, 64, 10);
      await expect(source.queryBindings(
        AF.createPattern(DF.namedNode('s'), DF.variable('p'), DF.namedNode('o')),
        ctx,
      ).toArray())
        .rejects.toThrow(new Error(`Invalid SPARQL endpoint response from http://example.org/sparql (HTTP status 500):\nempty body`));
    });

    it('should emit a warning error for unexpected undefs', async() => {
      const thisMediator: any = {
        mediate(action: any) {
          const query = action.init.body.toString();
          return {
            headers: new Headers({ 'Content-Type': 'application/sparql-results+json' }),
            body: query.indexOf('COUNT') > 0 ?
              Readable.from([ `{
  "head": { "vars": [ "count" ]
  } ,
  "results": { 
    "bindings": [
      {
        "count": { "type": "literal" , "value": "3" }
      }
    ]
  }
}` ]) :
              Readable.from([ `{
  "head": { "vars": [ "p" ]
  } ,
  "results": { 
    "bindings": [
      {
        "notp": { "type": "uri" , "value": "p1" }
      },
      {
        "notp": { "type": "uri" , "value": "p2" }
      },
      {
        "notp": { "type": "uri" , "value": "p3" }
      }
    ]
  }
}` ]),
            ok: true,
          };
        },
      };
      source = new QuerySourceSparql('http://example.org/sparql', ctx, thisMediator, 'values', DF, AF, BF, false, 64, 10);
      await expect(source.queryBindings(
        AF.createPattern(DF.namedNode('s'), DF.variable('p'), DF.namedNode('o'), DF.defaultGraph()),
        ctx,
      )).toEqualBindingsStream([
        BF.fromRecord({}),
        BF.fromRecord({}),
        BF.fromRecord({}),
      ]);
      expect(logger.warn).toHaveBeenCalledTimes(3);
      expect(logger.warn).toHaveBeenCalledWith(`The endpoint http://example.org/sparql failed to provide a binding for p.`);
    });

    it('should not emit an error for undef binding results for optionals', async() => {
      const thisMediator: any = {
        mediate(action: any) {
          const query = action.init.body.toString();
          return {
            headers: new Headers({ 'Content-Type': 'application/sparql-results+json' }),
            body: query.indexOf('COUNT') > 0 ?
              Readable.from([ `{
  "head": { "vars": [ "count" ]
  } ,
  "results": { 
    "bindings": [
      {
        "count": { "type": "literal" , "value": "3" }
      }
    ]
  }
}` ]) :
              Readable.from([ `{
  "head": { "vars": [ "p" ]
  } ,
  "results": { 
    "bindings": [
      {
        "notp": { "type": "uri" , "value": "p1" }
      },
      {
        "notp": { "type": "uri" , "value": "p2" }
      },
      {
        "notp": { "type": "uri" , "value": "p3" },
        "p": { "type": "uri" , "value": "p3" }
      }
    ]
  }
}` ]),
            ok: true,
          };
        },
      };
      source = new QuerySourceSparql('http://example.org/sparql', ctx, thisMediator, 'values', BF, false, 64, 10);
      const stream = source.queryBindings(
        AF.createLeftJoin(
          AF.createPattern(DF.namedNode('s'), DF.variable('p'), DF.namedNode('o'), DF.defaultGraph()),
          AF.createPattern(DF.namedNode('s'), DF.variable('p'), DF.namedNode('o'), DF.defaultGraph()),
        ),
        ctx,
      );

      await expect(new Promise(resolve => stream.getProperty('metadata', resolve))).resolves
        .toEqual({
          cardinality: { type: 'exact', value: 3 },
          canContainUndefs: true,
          variables: [ DF.variable('p') ],
        });
      await expect(stream).toEqualBindingsStream([
        BF.fromRecord({}),
        BF.fromRecord({}),
        BF.fromRecord({
          p: DF.namedNode('p3'),
        }),
      ]);
    });

    it('should emit an error for an erroring stream', async() => {
      const thisMediator: any = {
        mediate() {
          const stream = new PassThrough();
          stream._read = () => setImmediate(() => stream.emit('error', new Error('Some stream error')));
          return {
            headers: new Headers({ 'Content-Type': 'application/sparql-results+json' }),
            body: stream,
            ok: true,
          };
        },
      };
      source = new QuerySourceSparql('http://example.org/sparql', ctx, thisMediator, 'values', DF, AF, BF, false, 64, 10);
      await expect(source
        .queryBindings(
          AF.createPattern(DF.namedNode('s'), DF.variable('p'), DF.namedNode('o'), DF.defaultGraph()),
          ctx,
        ).toArray())
        .rejects.toThrow(new Error('Some stream error'));
    });

    it('should emit metadata with infinity count for invalid count results', async() => {
      const thisMediator: any = {
        mediate(action: any) {
          const query = action.init.body.toString();
          return {
            headers: new Headers({ 'Content-Type': 'application/sparql-results+json' }),
            body: query.indexOf('COUNT') > 0 ?
              Readable.from([ `{
  "head": { "vars": [ "count" ]
  } ,
  "results": { 
    "bindings": [
      {
        "count": { "type": "literal" , "value": "notanint" }
      }
    ]
  }
}` ]) :
              Readable.from([ `{
  "head": { "vars": [ "p" ]
  } ,
  "results": { 
    "bindings": [
      {
        "p": { "type": "uri" , "value": "p1" }
      },
      {
        "p": { "type": "uri" , "value": "p2" }
      },
      {
        "p": { "type": "uri" , "value": "p3" }
      }
    ]
  }
}` ]),
            ok: true,
          };
        },
      };
      source = new QuerySourceSparql('http://example.org/sparql', ctx, thisMediator, 'values', DF, AF, BF, false, 64, 10);
      const stream = source.queryBindings(
        AF.createPattern(DF.namedNode('s'), DF.variable('p'), DF.namedNode('o')),
        ctx,
      );
      await expect(new Promise(resolve => stream.getProperty('metadata', resolve))).resolves
        .toEqual({
          cardinality: { type: 'estimate', value: Number.POSITIVE_INFINITY },
          canContainUndefs: false,
          variables: [ DF.variable('p') ],
        });
    });

    it('should emit metadata with infinity count for missing count results', async() => {
      const thisMediator: any = {
        mediate(action: any) {
          const query = action.init.body.toString();
          return {
            headers: new Headers({ 'Content-Type': 'application/sparql-results+json' }),
            body: query.indexOf('COUNT') > 0 ?
              Readable.from([ `{
  "head": { "vars": [ "count" ]
  } ,
  "results": { 
    "bindings": [
      {
        "nocount": { "type": "literal" , "value": "3" }
      }
    ]
  }
}` ]) :
              Readable.from([ `{
  "head": { "vars": [ "p" ]
  } ,
  "results": { 
    "bindings": [
      {
        "p": { "type": "uri" , "value": "p1" }
      },
      {
        "p": { "type": "uri" , "value": "p2" }
      },
      {
        "p": { "type": "uri" , "value": "p3" }
      }
    ]
  }
}` ]),
            ok: true,
          };
        },
      };
      source = new QuerySourceSparql('http://example.org/sparql', ctx, thisMediator, 'values', DF, AF, BF, false, 64, 10);
      const stream = source.queryBindings(
        AF.createPattern(DF.namedNode('s'), DF.variable('p'), DF.namedNode('o')),
        ctx,
      );
      await expect(new Promise(resolve => stream.getProperty('metadata', resolve))).resolves
        .toEqual({
          cardinality: { type: 'estimate', value: Number.POSITIVE_INFINITY },
          canContainUndefs: false,
          variables: [ DF.variable('p') ],
        });
    });

    it('should allow multiple read calls on query bindings', () => {
      const data = source.queryBindings(
        AF.createPattern(DF.namedNode('http://ex'), DF.namedNode(''), DF.variable('o')),
        ctx,
      );
      const r1 = data.read();
      const r2 = data.read();
      expect(r1).toBeNull();
      expect(r2).toBeNull();
    });

    it('should return data for HTTP GET requests', async() => {
      const thisMediator: any = {
        mediate(action: any) {
          const query = action.input;
          return {
            headers: new Headers({ 'Content-Type': 'application/sparql-results+json' }),
            body: query.indexOf('COUNT') > 0 ?
              Readable.from([ `{
  "head": { "vars": [ "count" ]
  } ,
  "results": { 
    "bindings": [
      {
        "count": { "type": "literal" , "value": "3" }
      }
    ]
  }
}` ]) :
              Readable.from([ `{
  "head": { "vars": [ "p" ]
  } ,
  "results": { 
    "bindings": [
      {
        "p": { "type": "uri" , "value": "p1" }
      },
      {
        "p": { "type": "uri" , "value": "p2" }
      },
      {
        "p": { "type": "uri" , "value": "p3" }
      }
    ]
  }
}` ]),
            ok: true,
          };
        },
      };
      source = new QuerySourceSparql('http://example.org/sparql', ctx, thisMediator, 'values', DF, AF, BF, true, 64, 10);
      await expect(source.queryBindings(AF.createPattern(DF.namedNode('s'), DF.variable('p'), DF.namedNode('o')), ctx))
        .toEqualBindingsStream([
          BF.fromRecord({
            p: DF.namedNode('p1'),
          }),
          BF.fromRecord({
            p: DF.namedNode('p2'),
          }),
          BF.fromRecord({
            p: DF.namedNode('p3'),
          }),
        ]);
    });

    it('should return data when joining bindings', async() => {
      await expect(source.queryBindings(
        AF.createPattern(DF.namedNode('s'), DF.variable('p'), DF.namedNode('o')),
        ctx,
        {
          joinBindings: {
            bindings: new ArrayIterator<RDF.Bindings>([], { autoStart: false }),
            metadata: <any> { variables: []},
          },
        },
      ))
        .toEqualBindingsStream([
          BF.fromRecord({
            p: DF.namedNode('p1'),
          }),
          BF.fromRecord({
            p: DF.namedNode('p2'),
          }),
          BF.fromRecord({
            p: DF.namedNode('p3'),
          }),
        ]);
      expect(lastQuery).toBe(`query=SELECT+%3Fp+WHERE+%7B%0A++VALUES+%28%29+%7B%0A++%0A++%7D%0A++undefined%3As+%3Fp+undefined%3Ao.%0A%7D`);

      expect(mediatorHttp.mediate).toHaveBeenCalledWith({
        context: ctx,
        init: {
          body: new URLSearchParams({ query: `SELECT (COUNT(*) AS ?count) WHERE {
  VALUES () {
  
  }
  undefined:s ?p undefined:o.
}` }),
          headers: expect.anything(),
          method: 'POST',
        },
        input: 'http://example.org/sparql',
      });
    });

    it('ignores queryString for joinBindings', async() => {
      await expect(source.queryBindings(
        AF.createPattern(DF.namedNode('s'), DF.variable('p'), DF.namedNode('o')),
        ctx.set(KeysInitQuery.queryString, 'abc'), // This must be ignored
        {
          joinBindings: {
            bindings: new ArrayIterator<RDF.Bindings>([], { autoStart: false }),
            metadata: <any> { variables: []},
          },
        },
      ))
        .toEqualBindingsStream([
          BF.fromRecord({
            p: DF.namedNode('p1'),
          }),
          BF.fromRecord({
            p: DF.namedNode('p2'),
          }),
          BF.fromRecord({
            p: DF.namedNode('p3'),
          }),
        ]);
      expect(lastQuery).toBe(`query=SELECT+%3Fp+WHERE+%7B%0A++VALUES+%28%29+%7B%0A++%0A++%7D%0A++undefined%3As+%3Fp+undefined%3Ao.%0A%7D`);

      expect(mediatorHttp.mediate).toHaveBeenCalledWith({
        context: ctx.set(KeysInitQuery.queryString, 'abc'),
        init: {
          body: new URLSearchParams({ query: `SELECT (COUNT(*) AS ?count) WHERE {
  VALUES () {
  
  }
  undefined:s ?p undefined:o.
}` }),
          headers: expect.anything(),
          method: 'POST',
        },
        input: 'http://example.org/sparql',
      });
    });

    it('should emit an error if an error occurs when joining bindings', async() => {
      const stream = new PassThrough();
      stream._read = () => setImmediate(() => stream.emit('error', new Error('Some stream error')));
      await expect(source.queryBindings(
        AF.createPattern(DF.namedNode('s'), DF.variable('p'), DF.namedNode('o')),
        ctx,
        {
          joinBindings: {
            bindings: wrap(stream),
            metadata: <any> { variables: []},
          },
        },
      ).toArray()).rejects.toThrow(`Some stream error`);
    });

    it('should emit metadata if an error occurs when joining bindings', async() => {
      const stream = new PassThrough();
      stream._read = () => setImmediate(() => stream.emit('error', new Error('Some stream error')));
      const ret = source.queryBindings(
        AF.createPattern(DF.namedNode('s'), DF.variable('p'), DF.namedNode('o')),
        ctx,
        {
          joinBindings: {
            bindings: wrap(stream),
            metadata: <any> { variables: []},
          },
        },
      );
      await expect(new Promise(resolve => ret.getProperty('metadata', resolve))).resolves
        .toEqual({
          cardinality: { type: 'estimate', value: Number.POSITIVE_INFINITY },
          canContainUndefs: false,
          variables: [],
        });
    });

    it('should emit metadata with infinity count with timeout', async() => {
      jest.useFakeTimers();

      const thisMediator: any = {
        mediate(action: any) {
          return new Promise((resolve) => {
            setTimeout(() => {
              resolve(mediatorHttp.mediate(action));
            }, 1_000);
            jest.runAllTimers();
          });
        },
      };
      source = new QuerySourceSparql('http://example.org/sparql', ctx, thisMediator, 'values', DF, AF, BF, false, 64, 10);
      const stream = source.queryBindings(
        AF.createPattern(DF.namedNode('s'), DF.variable('p'), DF.namedNode('o')),
        ctx,
      );
      await expect(new Promise((resolve) => {
        stream.getProperty('metadata', resolve);
      })).resolves
        .toEqual({
          cardinality: { type: 'estimate', value: Number.POSITIVE_INFINITY },
          canContainUndefs: false,
          variables: [ DF.variable('p') ],
        });

      jest.useRealTimers();
    });

    it('should pass the original queryString if defined', async() => {
      await expect(source.queryBindings(
        AF.createPattern(DF.namedNode('s'), DF.variable('p'), DF.namedNode('o')),
        ctx.set(KeysInitQuery.queryString, 'abc'),
      ))
        .toEqualBindingsStream([
          BF.fromRecord({
            p: DF.namedNode('p1'),
          }),
          BF.fromRecord({
            p: DF.namedNode('p2'),
          }),
          BF.fromRecord({
            p: DF.namedNode('p3'),
          }),
        ]);

      expect(mediatorHttp.mediate).toHaveBeenCalledWith({
        context: ctx.set(KeysInitQuery.queryString, 'abc'),
        init: {
          body: new URLSearchParams({ query: 'abc' }),
          headers: expect.anything(),
          method: 'POST',
        },
        input: 'http://example.org/sparql',
      });
    });
  });

  describe('queryQuads', () => {
    it('should return data', async() => {
      const thisMediator: any = {
        mediate: jest.fn((action: any) => {
          return {
            headers: new Headers({ 'Content-Type': 'text/turtle' }),
            body: Readable.from([ `<s1> <p1> <o1>. <s2> <p2> <o2>.` ]),
            ok: true,
          };
        }),
      };
      source = new QuerySourceSparql('http://example.org/sparql', ctx, thisMediator, 'values', DF, AF, BF, false, 64, 10);

      await expect(source.queryQuads(
        AF.createConstruct(AF.createPattern(DF.namedNode('s'), DF.variable('p'), DF.namedNode('o')), []),
        ctx,
      ).toArray()).resolves
        .toBeRdfIsomorphic([
          DF.quad(DF.namedNode('s1'), DF.namedNode('p1'), DF.namedNode('o1')),
          DF.quad(DF.namedNode('s2'), DF.namedNode('p2'), DF.namedNode('o2')),
        ]);

      expect(thisMediator.mediate).toHaveBeenCalledWith({
        context: ctx,
        init: {
          body: new URLSearchParams({ query: `CONSTRUCT {  }
WHERE { undefined:s ?p undefined:o. }` }),
          headers: expect.anything(),
          method: 'POST',
        },
        input: 'http://example.org/sparql',
      });
    });

    it('should emit metadata', async() => {
      const thisMediator: any = {
        mediate: jest.fn((action: any) => {
          const query = action.init.body.toString();
          lastQuery = query;
          return {
            headers: new Headers({ 'Content-Type': query.indexOf('COUNT') > 0 ?
              'application/sparql-results+json' :
              'text/turtle' }),
            body: query.indexOf('COUNT') > 0 ?
              Readable.from([ `{
  "head": { "vars": [ "count" ]
  } ,
  "results": {
    "bindings": [
      {
        "count": { "type": "literal" , "value": "3" }
      }
    ]
  }
}` ]) :
              Readable.from([ `<s1> <p1> <o1>. <s2> <p2> <o2>.` ]),
            ok: true,
          };
        }),
      };
      source = new QuerySourceSparql('http://example.org/sparql', ctx, thisMediator, 'values', DF, AF, BF, false, 64, 10);

      const stream = source.queryQuads(
        AF.createConstruct(AF.createPattern(DF.namedNode('s'), DF.variable('p'), DF.namedNode('o')), []),
        ctx,
      );
      await expect(new Promise(resolve => stream.getProperty('metadata', resolve))).resolves
        .toEqual({
          cardinality: { type: 'exact', value: 3 },
          canContainUndefs: false,
          variables: [ DF.variable('p') ],
        });
      await expect(stream.toArray()).resolves.toBeRdfIsomorphic([
        DF.quad(DF.namedNode('s1'), DF.namedNode('p1'), DF.namedNode('o1')),
        DF.quad(DF.namedNode('s2'), DF.namedNode('p2'), DF.namedNode('o2')),
      ]);
    });

    it('should pass the original queryString if defined', async() => {
      const thisMediator: any = {
        mediate: jest.fn((action: any) => {
          return {
            headers: new Headers({ 'Content-Type': 'text/turtle' }),
            body: Readable.from([ `<s1> <p1> <o1>. <s2> <p2> <o2>.` ]),
            ok: true,
          };
        }),
      };
      source = new QuerySourceSparql('http://example.org/sparql', ctx, thisMediator, 'values', DF, AF, BF, false, 64, 10);

      await expect(source.queryQuads(
        AF.createConstruct(AF.createPattern(DF.namedNode('s'), DF.variable('p'), DF.namedNode('o')), []),
        ctx.set(KeysInitQuery.queryString, 'abc'),
      ).toArray()).resolves
        .toBeRdfIsomorphic([
          DF.quad(DF.namedNode('s1'), DF.namedNode('p1'), DF.namedNode('o1')),
          DF.quad(DF.namedNode('s2'), DF.namedNode('p2'), DF.namedNode('o2')),
        ]);

      expect(thisMediator.mediate).toHaveBeenCalledWith({
        context: ctx.set(KeysInitQuery.queryString, 'abc'),
        init: {
          body: new URLSearchParams({ query: 'abc' }),
          headers: expect.anything(),
          method: 'POST',
        },
        input: 'http://example.org/sparql',
      });
    });
  });

  describe('queryBoolean', () => {
    it('should return data', async() => {
      const thisMediator: any = {
        mediate: jest.fn((action: any) => {
          return {
            headers: new Headers({ 'Content-Type': 'application/sparql-results+json' }),
            body: Readable.from([ `{
  "head": { "vars": [ "p" ]
  } ,
  "boolean": true
}` ]),
            ok: true,
          };
        }),
      };
      source = new QuerySourceSparql('http://example.org/sparql', ctx, thisMediator, 'values', DF, AF, BF, false, 64, 10);

      await expect(source.queryBoolean(
        AF.createAsk(AF.createPattern(DF.namedNode('s'), DF.variable('p'), DF.namedNode('o'))),
        ctx,
      )).resolves.toBe(true);

      expect(thisMediator.mediate).toHaveBeenCalledWith({
        context: ctx,
        init: {
          body: new URLSearchParams({ query: 'ASK WHERE { undefined:s ?p undefined:o. }' }),
          headers: expect.anything(),
          method: 'POST',
        },
        input: 'http://example.org/sparql',
      });
    });

    it('should pass the original queryString if defined', async() => {
      const thisMediator: any = {
        mediate: jest.fn((action: any) => {
          return {
            headers: new Headers({ 'Content-Type': 'application/sparql-results+json' }),
            body: Readable.from([ `{
  "head": { "vars": [ "p" ]
  } ,
  "boolean": true
}` ]),
            ok: true,
          };
        }),
      };
      source = new QuerySourceSparql('http://example.org/sparql', ctx, thisMediator, 'values', DF, AF, BF, false, 64, 10);

      await expect(source.queryBoolean(
        AF.createAsk(AF.createPattern(DF.namedNode('s'), DF.variable('p'), DF.namedNode('o'))),
        ctx.set(KeysInitQuery.queryString, 'abc'),
      )).resolves.toBe(true);

      expect(thisMediator.mediate).toHaveBeenCalledWith({
        context: ctx.set(KeysInitQuery.queryString, 'abc'),
        init: {
          body: new URLSearchParams({ query: 'abc' }),
          headers: expect.anything(),
          method: 'POST',
        },
        input: 'http://example.org/sparql',
      });
    });
  });

  describe('queryVoid', () => {
    it('should return data', async() => {
      const thisMediator: any = {
        mediate: jest.fn((action: any) => {
          return {
            headers: new Headers({ 'Content-Type': 'application/sparql-results+json' }),
            body: Readable.from([ `OK` ]),
            ok: true,
          };
        }),
      };
      source = new QuerySourceSparql('http://example.org/sparql', ctx, thisMediator, 'values', DF, AF, BF, false, 64, 10);

      await source.queryVoid(
        AF.createDrop(DF.namedNode('s')),
        ctx,
      );

      expect(thisMediator.mediate).toHaveBeenCalledWith({
        context: ctx,
        init: {
          body: 'DROP GRAPH undefined:s',
          headers: {
            'content-type': 'application/sparql-update',
          },
          method: 'POST',
          signal: expect.anything(),
        },
        input: 'http://example.org/sparql',
      });
    });

    it('should pass the original queryString if defined', async() => {
      const thisMediator: any = {
        mediate: jest.fn((action: any) => {
          return {
            headers: new Headers({ 'Content-Type': 'application/sparql-results+json' }),
            body: Readable.from([ `OK` ]),
            ok: true,
          };
        }),
      };
      source = new QuerySourceSparql('http://example.org/sparql', ctx, thisMediator, 'values', DF, AF, BF, false, 64, 10);

      await source.queryVoid(
        AF.createDrop(DF.namedNode('s')),
        ctx.set(KeysInitQuery.queryString, 'abc'),
      );

      expect(thisMediator.mediate).toHaveBeenCalledWith({
        context: ctx.set(KeysInitQuery.queryString, 'abc'),
        init: {
          body: 'abc',
          headers: {
            'content-type': 'application/sparql-update',
          },
          method: 'POST',
          signal: expect.anything(),
        },
        input: 'http://example.org/sparql',
      });
    });
  });

  describe('addBindingsToOperation', () => {
    it('should handle an empty stream for values', async() => {
      await expect(QuerySourceSparql.addBindingsToOperation(AF, 'values', AF.createNop(), {
        bindings: new ArrayIterator<RDF.Bindings>([], { autoStart: false }),
        metadata: <any> { variables: []},
      })).resolves.toEqual(AF.createJoin([
        AF.createValues([], []),
        AF.createNop(),
      ]));
    });

    it('should handle a non-empty stream for values', async() => {
      await expect(QuerySourceSparql.addBindingsToOperation(AF, 'values', AF.createNop(), {
        bindings: new ArrayIterator<RDF.Bindings>([
          BF.fromRecord({ a: DF.namedNode('a1') }),
          BF.fromRecord({ a: DF.namedNode('a2') }),
        ], { autoStart: false }),
        metadata: <any> { variables: [ DF.variable('a') ]},
      })).resolves.toEqual(AF.createJoin([
        AF.createValues([ DF.variable('a') ], [
          { '?a': DF.namedNode('a1') },
          { '?a': DF.namedNode('a2') },
        ]),
        AF.createNop(),
      ]));
    });

    it('should throw on union', async() => {
      await expect(QuerySourceSparql.addBindingsToOperation(AF, 'union', AF.createNop(), {
        bindings: new ArrayIterator<RDF.Bindings>([], { autoStart: false }),
        metadata: <any> { variables: []},
      })).rejects.toThrow(`Not implemented yet: "union" case`);
    });

    it('should throw on filter', async() => {
      await expect(QuerySourceSparql.addBindingsToOperation(AF, 'filter', AF.createNop(), {
        bindings: new ArrayIterator<RDF.Bindings>([], { autoStart: false }),
        metadata: <any> { variables: []},
      })).rejects.toThrow(`Not implemented yet: "filter" case`);
    });
  });

  describe('operationCanContainUndefs', () => {
    it('should be false for a triple pattern', () => {
      expect(QuerySourceSparql.operationCanContainUndefs(
        AF.createPattern(DF.namedNode('s'), DF.variable('p'), DF.namedNode('o')),
      )).toBe(false);
    });

    it('should be true for a left join', () => {
      expect(QuerySourceSparql.operationCanContainUndefs(
        AF.createLeftJoin(
          AF.createPattern(DF.namedNode('s'), DF.variable('p'), DF.namedNode('o')),
          AF.createPattern(DF.namedNode('s'), DF.variable('p'), DF.namedNode('o')),
        ),
      )).toBe(true);
    });

    it('should be true for a nested left join', () => {
      expect(QuerySourceSparql.operationCanContainUndefs(
        AF.createProject(
          AF.createLeftJoin(
            AF.createPattern(DF.namedNode('s'), DF.variable('p'), DF.namedNode('o')),
            AF.createPattern(DF.namedNode('s'), DF.variable('p'), DF.namedNode('o')),
          ),
          [],
        ),
      )).toBe(true);
    });

    it('should be true for values with undefs', () => {
      expect(QuerySourceSparql.operationCanContainUndefs(
        AF.createValues(
          [ DF.variable('v'), DF.variable('w') ],
          [
            { '?v': DF.namedNode('v1') },
            { '?v': DF.namedNode('v2'), '?w': DF.namedNode('w2') },
          ],
        ),
      )).toBe(true);
    });

    it('should be false for values without undefs', () => {
      expect(QuerySourceSparql.operationCanContainUndefs(
        AF.createValues(
          [ DF.variable('v'), DF.variable('w') ],
          [
            { '?v': DF.namedNode('v1'), '?w': DF.namedNode('w1') },
            { '?v': DF.namedNode('v2'), '?w': DF.namedNode('w2') },
          ],
        ),
      )).toBe(false);
    });

    it('should be true for union without equal variables', () => {
      expect(QuerySourceSparql.operationCanContainUndefs(
        AF.createUnion(
          [
            AF.createPattern(DF.variable('s'), DF.variable('p1'), DF.namedNode('o')),
            AF.createPattern(DF.variable('s'), DF.variable('p2'), DF.namedNode('o')),
          ],
        ),
      )).toBe(true);
    });

    it('should be false for union with equal variables', () => {
      expect(QuerySourceSparql.operationCanContainUndefs(
        AF.createUnion(
          [
            AF.createPattern(DF.variable('s'), DF.variable('p'), DF.namedNode('o')),
            AF.createPattern(DF.variable('s'), DF.variable('p'), DF.namedNode('o')),
          ],
        ),
      )).toBe(false);
    });

    it('should be true for union with equal variables but an inner with undefs', () => {
      expect(QuerySourceSparql.operationCanContainUndefs(
        AF.createUnion(
          [
            AF.createPattern(DF.namedNode('s'), DF.variable('p1'), DF.namedNode('o')),
            AF.createLeftJoin(
              AF.createPattern(DF.namedNode('s'), DF.variable('p'), DF.namedNode('o')),
              AF.createPattern(DF.namedNode('s'), DF.variable('p'), DF.namedNode('o')),
            ),
          ],
        ),
      )).toBe(true);
    });
  });
});<|MERGE_RESOLUTION|>--- conflicted
+++ resolved
@@ -76,15 +76,11 @@
 
   beforeEach(() => {
     jest.clearAllMocks();
-<<<<<<< HEAD
-    source = new QuerySourceSparql('http://example.org/sparql', ctx, mediatorHttp, 'values', DF, AF, BF, false, 64, 10);
-=======
     logger = { warn: jest.fn() };
     ctx = new ActionContext({
       [KeysCore.log.name]: logger,
     });
-    source = new QuerySourceSparql('http://example.org/sparql', ctx, mediatorHttp, 'values', BF, false, 64, 10);
->>>>>>> f558377c
+    source = new QuerySourceSparql('http://example.org/sparql', ctx, mediatorHttp, 'values', DF, AF, BF, false, 64, 10);
   });
 
   describe('getSelectorShape', () => {
@@ -560,7 +556,7 @@
           };
         },
       };
-      source = new QuerySourceSparql('http://example.org/sparql', ctx, thisMediator, 'values', BF, false, 64, 10);
+      source = new QuerySourceSparql('http://example.org/sparql', ctx, thisMediator, 'values', DF, AF, BF, false, 64, 10);
       const stream = source.queryBindings(
         AF.createLeftJoin(
           AF.createPattern(DF.namedNode('s'), DF.variable('p'), DF.namedNode('o'), DF.defaultGraph()),
