{
  "name": "@comunica/actor-query-source-identify-hypermedia-sparql",
  "version": "3.2.1",
  "description": "A sparql query-source-identify-hypermedia actor",
  "lsd:module": true,
  "license": "MIT",
  "homepage": "https://comunica.dev/",
  "repository": {
    "type": "git",
    "url": "https://github.com/comunica/comunica.git",
    "directory": "packages/actor-query-source-identify-hypermedia-sparql"
  },
  "bugs": {
    "url": "https://github.com/comunica/comunica/issues"
  },
  "keywords": [
    "comunica",
    "actor",
    "query-source-identify-hypermedia",
    "sparql"
  ],
  "sideEffects": false,
  "main": "lib/index.js",
  "typings": "lib/index",
  "publishConfig": {
    "access": "public"
  },
  "files": [
    "components",
    "lib/**/*.d.ts",
    "lib/**/*.js",
    "lib/**/*.js.map"
  ],
  "scripts": {
    "build": "yarn run build:ts && yarn run build:components",
    "build:ts": "node \"../../node_modules/typescript/bin/tsc\"",
    "build:components": "componentsjs-generator"
  },
  "dependencies": {
    "@comunica/bindings-factory": "^3.2.1",
    "@comunica/bus-http": "^3.2.1",
    "@comunica/bus-merge-bindings-context": "^3.2.1",
    "@comunica/bus-query-source-identify-hypermedia": "^3.2.1",
    "@comunica/context-entries": "^3.2.1",
    "@comunica/core": "^3.2.1",
    "@comunica/types": "^3.2.1",
    "@rdfjs/types": "*",
    "asynciterator": "^3.9.0",
    "fetch-sparql-endpoint": "^5.0.0",
    "lru-cache": "^10.0.0",
<<<<<<< HEAD
    "sparqlalgebrajs": "^4.3.3"
=======
    "rdf-data-factory": "^1.1.1",
    "sparqlalgebrajs": "^4.3.7"
>>>>>>> f558377c
  }
}<|MERGE_RESOLUTION|>--- conflicted
+++ resolved
@@ -48,11 +48,6 @@
     "asynciterator": "^3.9.0",
     "fetch-sparql-endpoint": "^5.0.0",
     "lru-cache": "^10.0.0",
-<<<<<<< HEAD
-    "sparqlalgebrajs": "^4.3.3"
-=======
-    "rdf-data-factory": "^1.1.1",
     "sparqlalgebrajs": "^4.3.7"
->>>>>>> f558377c
   }
 }