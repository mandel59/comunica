--- conflicted
+++ resolved
@@ -48,11 +48,7 @@
 
     it('should test', async() => {
       await expect(actor.test({ metadata: <any> null, quads: <any> null, url: '', context }))
-<<<<<<< HEAD
-        .resolves.toPassTest({ filterFactor: 0 });
-=======
-        .resolves.toEqual({ filterFactor: Number.POSITIVE_INFINITY });
->>>>>>> 20daf176
+        .resolves.toPassTest({ filterFactor: Number.POSITIVE_INFINITY });
     });
 
     it('should run', async() => {
