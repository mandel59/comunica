--- conflicted
+++ resolved
@@ -41,15 +41,10 @@
     "build:components": "componentsjs-generator"
   },
   "dependencies": {
-<<<<<<< HEAD
     "@comunica/bus-query-parse": "^3.2.1",
     "@comunica/context-entries": "^3.1.0",
     "@comunica/core": "^3.2.1",
     "@comunica/types": "^3.1.0",
-=======
-    "@comunica/bus-query-parse": "^3.3.0",
-    "@comunica/core": "^3.3.0",
->>>>>>> 02bde397
     "@types/sparqljs": "^3.1.3",
     "sparqlalgebrajs": "^4.3.8",
     "sparqljs": "^3.7.1"
