--- conflicted
+++ resolved
@@ -45,12 +45,7 @@
     "build:components": "componentsjs-generator"
   },
   "dependencies": {
-<<<<<<< HEAD
     "@comunica/types": "^3.2.1",
     "immutable": "^4.3.7"
-=======
-    "@comunica/types": "^3.3.0",
-    "immutable": "^4.1.0"
->>>>>>> 02bde397
   }
 }