import { ActionContextKey, CONTEXT_KEY_LOGGER } from '@comunica/core';
import type {
  AsyncExtensionFunctionCreator,
  Bindings,
  FunctionArgumentsCache,
  IActionContext,
  IAggregatedStore,
  ICliArgsHandler,
  IDataDestination,
  IPhysicalQueryPlanLogger,
  IProxyHandler,
  IQuerySourceWrapper,
  ISuperTypeProvider,
  ITimeZoneRepresentation,
  MetadataBindings,
  QueryExplainMode,
  QuerySourceReference,
<<<<<<< HEAD
  QuerySourceUnidentified,
=======
  ComunicaDataFactory,
  IStatisticBase,
  IDiscoverEventData,
  ILink,
>>>>>>> 4fdc64ad
} from '@comunica/types';
import type * as RDF from '@rdfjs/types';
import type { IDocumentLoader } from 'jsonld-context-parser';
import type { Algebra } from 'sparqlalgebrajs';

/**
 * When adding entries to this file, also add a shortcut for them in the contextKeyShortcuts TSDoc comment in
 * ActorInitQueryBase in @comunica/actor-init-query if it makes sense to use this entry externally.
 * Also, add this shortcut to IQueryContextCommon in @comunica/types.
 */

export const KeysCore = {
  // We create the core context keys in @comunica/core to avoid a cyclic dependency
  /**
   * A logger instance.
   */
  log: CONTEXT_KEY_LOGGER,
};

export const KeysHttp = {
  /**
   * Include credentials flags.
   */
  includeCredentials: new ActionContextKey<boolean>('@comunica/bus-http:include-credentials'),
  /**
   * Authentication for a source as a "username:password"-pair.
   */
  auth: new ActionContextKey<string>('@comunica/bus-http:auth'),
  /**
   * Fetch function implementation.
   */
  fetch: new ActionContextKey<typeof fetch>('@comunica/bus-http:fetch'),
  /**
   * HTTP request timeout in milliseconds.
   */
  httpTimeout: new ActionContextKey<number>('@comunica/bus-http:http-timeout'),
  /**
   * Makes the HTTP timeout not only apply until the response starts streaming in
   * but until the response is fully consumed.
   */
  httpBodyTimeout: new ActionContextKey<boolean>('@comunica/bus-http:http-body-timeout'),
  /**
   * Number of retries to make on failed network calls. This only takes effect
   * on errors thrown during the initial fetch() call and not while streaming the body.
   */
  httpRetryCount: new ActionContextKey<number>('@comunica/bus-http:http-retry-count'),
  /**
   * Delay in milliseconds to wait between fetch retries. Requires httpRetryCount to be set.
   */
  httpRetryDelay: new ActionContextKey<number>('@comunica/bus-http:http-retry-delay'),
  /**
   * Retry fetch, if server replies with a 5xx error response. Requires httpRetryCount to be set.
   */
  httpRetryOnServerError: new ActionContextKey<boolean>('@comunica/bus-http:http-retry-on-server-error'),
};

export const KeysHttpWayback = {
  /**
   * Use the WayBack machine to get the most recent representation of a file if a link is broken.
   * @default false
   */
  recoverBrokenLinks: new ActionContextKey<boolean>('@comunica/bus-http:recover-broken-links'),
};

export const KeysHttpMemento = {
  /**
   * The desired datetime for Memento datetime-negotiation.
   */
  datetime: new ActionContextKey<Date>('@comunica/actor-http-memento:datetime'),
};

export const KeysHttpProxy = {
  /**
   * Interface.
   */
  httpProxyHandler: new ActionContextKey<IProxyHandler>('@comunica/actor-http-proxy:httpProxyHandler'),
};

export const KeysInitQuery = {
  /**
   * The unidentified sources to query over.
   */
  querySourcesUnidentified: new ActionContextKey<QuerySourceUnidentified[]>(
    '@comunica/actor-init-query:querySourcesUnidentified',
  ),
  /**
   * Variables that have to be pre-bound to values in the query.
   */
  initialBindings: new ActionContextKey<RDF.Bindings>('@comunica/actor-init-query:initialBindings'),
  /**
   * The provided query's format.
   * Defaults to { language: 'sparql', version: '1.1' }
   */
  queryFormat: new ActionContextKey<RDF.QueryFormat>('@comunica/actor-init-query:queryFormat'),
  /**
   * Which GraphQL bindings should be singularized.
   */
  graphqlSingularizeVariables: new ActionContextKey<any>('@comunica/actor-init-query:singularizeVariables'),
  /**
   * If HTTP and parsing failures are ignored.
   */
  lenient: new ActionContextKey<boolean>('@comunica/actor-init-query:lenient'),
  /**
   * The original query string.
   */
  queryString: new ActionContextKey<string>('@comunica/actor-init-query:queryString'),
  /**
   * The original parsed query.
   */
  query: new ActionContextKey<Algebra.Operation>('@comunica/actor-init-query:query'),
  /**
   * The query's base IRI.
   */
  baseIRI: new ActionContextKey<string>('@comunica/actor-init-query:baseIRI'),
  /**
   * Object to cache function argument overload resolutions.
   * Defaults to an object that is reused across query executions.
   */
  functionArgumentsCache: new ActionContextKey<FunctionArgumentsCache>(
    '@comunica/actor-init-query:functionArgumentsCache',
  ),
  /**
   * A timestamp representing the current time.
   * This is required for certain SPARQL operations such as NOW().
   */
  queryTimestamp: new ActionContextKey<Date>('@comunica/actor-init-query:queryTimestamp'),
  /**
   * A high resolution timestamp representing the time elapsed since Performance.timeOrigin`.
   * It can be used to precisely measure durations from the start of query execution.
   */
  queryTimestampHighResolution: new ActionContextKey<DOMHighResTimeStamp>(
    '@comunica/actor-init-query:queryTimestampHighResolution',
  ),
  /**
   * @range {functionNamedNode: RDF.NamedNode) => ((args: RDF.Term[]) => Promise<RDF.Term>) | undefined}
   * Extension function creator for a given function IRI.
   * Returned value should be an async function implementation.
   * Undefined may be returned if no implementation exists for the given function IRI.
   *
   * The dictionary-based extensionFunctions context entry may be used instead, but not simultaneously.
   */
  extensionFunctionCreator: new ActionContextKey<AsyncExtensionFunctionCreator>(
    '@comunica/actor-init-query:extensionFunctionCreator',
  ),
  /**
   * Dictionary of extension functions.
   * Key is the IRI of the function, and value is the async function implementation.
   *
   * The callback-based extensionFunctionCreator context entry may be used instead, but not simultaneously.
   */
  extensionFunctions: new ActionContextKey<
  Record<string, (args: RDF.Term[]) => Promise<RDF.Term>>
    >('@comunica/actor-init-query:extensionFunctions'),
  /**
   * Enables manipulation of the CLI arguments and their processing.
   */
  cliArgsHandlers: new ActionContextKey<ICliArgsHandler[]>('@comunica/actor-init-query:cliArgsHandlers'),
  /**
   * Explain mode of the query. Can be 'parsed', 'logical', 'physical', or 'physical-json'.
   */
  explain: new ActionContextKey<QueryExplainMode>('@comunica/actor-init-query:explain'),
  /**
   * Logs the used physical operators
   */
  physicalQueryPlanLogger: new ActionContextKey<IPhysicalQueryPlanLogger>(
    '@comunica/actor-init-query:physicalQueryPlanLogger',
  ),
  /**
   * The current physical operator within the query plan.
   *              This is used to pass parent-child relationships for invoking the query plan logger.
   */
  physicalQueryPlanNode: new ActionContextKey<any>('@comunica/actor-init-query:physicalQueryPlanNode'),
  /**
   * A JSON-LD context
   */
  jsonLdContext: new ActionContextKey<any>('@context'),
  /**
   * A boolean value denoting whether caching is disabled or not.
   */
  invalidateCache: new ActionContextKey<boolean>('@comunica/actor-init-query:invalidateCache'),
  /**
   * The data factory for creating terms and quads.
   */
  dataFactory: new ActionContextKey<ComunicaDataFactory>('@comunica/actor-init-query:dataFactory'),
  /**
   * A boolean value denoting whether results should be deduplicated or not.
   */
  distinctConstruct: new ActionContextKey<boolean>('@comunica/actor-init-query:distinctConstruct'),
};

export const KeysExpressionEvaluator = {
  extensionFunctionCreator: new ActionContextKey<AsyncExtensionFunctionCreator>(
    '@comunica/expression-evaluator:extensionFunctionCreator',
  ),
  superTypeProvider: new ActionContextKey<ISuperTypeProvider>('@comunica/expression-evaluator:superTypeProvider'),
  defaultTimeZone: new ActionContextKey<ITimeZoneRepresentation>('@comunica/expression-evaluator:defaultTimeZone'),
  actionContext: new ActionContextKey<IActionContext>('@comunica/expression-evaluator:actionContext'),
};

export const KeysQueryOperation = {
  /**
   * Context entry for the current query operation.
   */
  operation: new ActionContextKey<Algebra.Operation>('@comunica/bus-query-operation:operation'),
  /**
   * @type {any} The metadata from the left streams within a join operation.
   */
  joinLeftMetadata: new ActionContextKey<MetadataBindings>('@comunica/bus-query-operation:joinLeftMetadata'),
  /**
   * An array of metadata from the right streams within a join operation.
   */
  joinRightMetadatas: new ActionContextKey<MetadataBindings[]>('@comunica/bus-query-operation:joinRightMetadatas'),
  /**
   * Indicates the bindings that were used to bind the operation.
   */
  joinBindings: new ActionContextKey<Bindings>('@comunica/bus-query-operation:joinBindings'),
  /**
   * Flag for indicating that only read operations are allowed, defaults to false.
   */
  readOnly: new ActionContextKey<boolean>('@comunica/bus-query-operation:readOnly'),
  /**
   * An internal context entry to mark that a property path with arbitrary length and a distinct key is being processed.
   */
  isPathArbitraryLengthDistinctKey: new ActionContextKey<boolean>(
    '@comunica/bus-query-operation:isPathArbitraryLengthDistinct',
  ),
  /**
   * An indicator that the stream will be limited to the given number of elements afterwards.
   */
  limitIndicator: new ActionContextKey<number>('@comunica/bus-query-operation:limitIndicator'),
  /**
   * If the default graph should also contain the union of all named graphs.
   */
  unionDefaultGraph: new ActionContextKey<boolean>('@comunica/bus-query-operation:unionDefaultGraph'),
  /**
   * The sources to query over.
   */
  querySources: new ActionContextKey<IQuerySourceWrapper[]>('@comunica/bus-query-operation:querySources'),
};

export const KeysRdfParseJsonLd = {
  /**
   * @range {IDocumentLoader}
   */
  documentLoader: new ActionContextKey<IDocumentLoader>('@comunica/actor-rdf-parse-jsonld:documentLoader'),
  /**
   * @range {boolean}
   */
  strictValues: new ActionContextKey<boolean>('@comunica/actor-rdf-parse-jsonld:strictValues'),
  /**
   * @range {Record<string, any>}
   */
  parserOptions: new ActionContextKey<Record<string, any>>('@comunica/actor-rdf-parse-jsonld:parserOptions'),
};

export const KeysRdfParseHtmlScript = {
  /**
   * An internal context flag to determine if the engine is already processing an HTML script tag.
   */
  processingHtmlScript: new ActionContextKey<boolean>('@comunica/actor-rdf-parse-html-script:processingHtmlScript'),
  /**
   * If all HTML script tags must be considered.
   */
  extractAllScripts: new ActionContextKey<boolean>('extractAllScripts'),
};

export const KeysQuerySourceIdentify = {
  /**
   * A map containing unique IDs for each source
   */
  sourceIds: new ActionContextKey<Map<QuerySourceReference, string>>(
    '@comunica/bus-query-source-identify:sourceIds',
  ),
  /**
   * Hypermedia sources mapping to their aggregated store.
   */
  hypermediaSourcesAggregatedStores: new ActionContextKey<Map<string, IAggregatedStore>>(
    '@comunica/bus-query-source-identify:hypermediaSourcesAggregatedStores',
  ),
  /**
   * If links may be traversed from this source.
   * This means that sources annotated with this flag are considered incomplete until all links have been traversed.
   */
  traverse: new ActionContextKey<boolean>('@comunica/bus-query-source-identify:traverse'),
};

export const KeysRdfUpdateQuads = {
  /**
   * A data destination.
   */
  destination: new ActionContextKey<IDataDestination>('@comunica/bus-rdf-update-quads:destination'),
};

export const KeysMergeBindingsContext = {
  /**
   * The data sources required to produce the binding
   */
  sourcesBinding: new ActionContextKey<string[]>('@comunica/bus-merge-bindings-context:sourcesBinding'),
};

export const KeysRdfJoin = {
  /**
   * The last physical join actor that was executed.
   */
  lastPhysicalJoin: new ActionContextKey<string>('@comunica/bus-rdf-join:lastPhysicalJoin'),
};

export const KeysStatistics = {
  /**
   * All discovered links during query execution. Not all of them will necessarily be dereferenced.
   */
  discoveredLinks: new ActionContextKey<IStatisticBase<IDiscoverEventData>>(
    '@comunica/bus-context-preprocess:discoveredLinks',
  ),
  /**
   * Information about what links are dereferenced and when
   */
  dereferencedLinks: new ActionContextKey<IStatisticBase<ILink>>(
    '@comunica/bus-context-preprocess:dereferencedLinks',
  ),
};<|MERGE_RESOLUTION|>--- conflicted
+++ resolved
@@ -15,14 +15,11 @@
   MetadataBindings,
   QueryExplainMode,
   QuerySourceReference,
-<<<<<<< HEAD
   QuerySourceUnidentified,
-=======
   ComunicaDataFactory,
   IStatisticBase,
   IDiscoverEventData,
   ILink,
->>>>>>> 4fdc64ad
 } from '@comunica/types';
 import type * as RDF from '@rdfjs/types';
 import type { IDocumentLoader } from 'jsonld-context-parser';
