import { ActionContextKey, CONTEXT_KEY_LOGGER } from '@comunica/core';
import type {
  Bindings,
  IPhysicalQueryPlanLogger,
  QueryExplainMode,
  IProxyHandler,
  ICliArgsHandler,
  IDataDestination,
  MetadataBindings,
  FunctionArgumentsCache,
  IAggregatedStore,
  QuerySourceUnidentified,
  IQuerySourceWrapper,
  QuerySourceReference,
} from '@comunica/types';
import type * as RDF from '@rdfjs/types';
import type { IDocumentLoader } from 'jsonld-context-parser';
import type { Algebra } from 'sparqlalgebrajs';

/**
 * When adding entries to this file, also add a shortcut for them in the contextKeyShortcuts TSDoc comment in
 * ActorInitQueryBase in @comunica/actor-init-query if it makes sense to use this entry externally.
 * Also, add this shortcut to IQueryContextCommon in @comunica/types.
 */

export const KeysCore = {
  // We create the core context keys in @comunica/core to avoid a cyclic dependency
  /**
   * A logger instance.
   */
  log: CONTEXT_KEY_LOGGER,
};

export const KeysHttp = {
  /**
   * Include credentials flags.
   */
  includeCredentials: new ActionContextKey<boolean>('@comunica/bus-http:include-credentials'),
  /**
   * Authentication for a source as a "username:password"-pair.
   */
  auth: new ActionContextKey<string>('@comunica/bus-http:auth'),
  /**
   * Fetch function implementation.
   */
  fetch: new ActionContextKey<typeof fetch>('@comunica/bus-http:fetch'),
  /**
   * HTTP request timeout in milliseconds.
   */
  httpTimeout: new ActionContextKey<number>('@comunica/bus-http:http-timeout'),
  /**
   * Makes the HTTP timeout not only apply until the response starts streaming in
   * but until the response is fully consumed.
   */
  httpBodyTimeout: new ActionContextKey<boolean>('@comunica/bus-http:http-body-timeout'),
  /**
   * Number of retries to make on failed network calls. This only takes effect
   * on errors thrown during the initial fetch() call and not while streaming the body.
   */
  httpRetryCount: new ActionContextKey<number>('@comunica/bus-http:http-retry-count'),
  /**
   * Delay in milliseconds to wait between fetch retries. Requires httpRetryCount to be set.
   */
  httpRetryDelay: new ActionContextKey<number>('@comunica/bus-http:http-retry-delay'),
  /**
   * Retry fetch, if server replies with a 5xx error response. Requires httpRetryCount to be set.
   */
  httpRetryOnServerError: new ActionContextKey<number>('@comunica/bus-http:http-retry-on-server-error'),
};

export const KeysHttpWayback = {
  /**
   * Use the WayBack machine to get the most recent representation of a file if a link is broken.
   * @default false
   */
  recoverBrokenLinks: new ActionContextKey<boolean>('@comunica/bus-http:recover-broken-links'),
};

export const KeysHttpMemento = {
  /**
   * The desired datetime for Memento datetime-negotiation.
   */
  datetime: new ActionContextKey<Date>('@comunica/actor-http-memento:datetime'),
};

export const KeysHttpProxy = {
  /**
   * Interface.
   */
  httpProxyHandler: new ActionContextKey<IProxyHandler>('@comunica/actor-http-proxy:httpProxyHandler'),
};

export const KeysInitQuery = {
  /**
   * The unidentified sources to query over.
   */
  querySourcesUnidentified: new ActionContextKey<QuerySourceUnidentified[]>(
    '@comunica/actor-init-query:querySourcesUnidentified',
  ),
  /**
   * Variables that have to be pre-bound to values in the query.
   */
  initialBindings: new ActionContextKey<RDF.Bindings>('@comunica/actor-init-query:initialBindings'),
  /**
   * The provided query's format.
   * Defaults to { language: 'sparql', version: '1.1' }
   */
  queryFormat: new ActionContextKey<RDF.QueryFormat>('@comunica/actor-init-query:queryFormat'),
  /**
   * Which GraphQL bindings should be singularized.
   */
  graphqlSingularizeVariables: new ActionContextKey<any>('@comunica/actor-init-query:singularizeVariables'),
  /**
   * If HTTP and parsing failures are ignored.
   */
  lenient: new ActionContextKey<boolean>('@comunica/actor-init-query:lenient'),
  /**
   * The original query string.
   */
  queryString: new ActionContextKey<string>('@comunica/actor-init-query:queryString'),
  /**
   * The original parsed query.
   */
  query: new ActionContextKey<Algebra.Operation>('@comunica/actor-init-query:query'),
  /**
   * The query's base IRI.
   */
  baseIRI: new ActionContextKey<string>('@comunica/actor-init-query:baseIRI'),
  /**
   * Object to cache function argument overload resolutions.
   * Defaults to an object that is reused across query executions.
   */
  functionArgumentsCache: new ActionContextKey<FunctionArgumentsCache>(
    '@comunica/actor-init-query:functionArgumentsCache',
  ),
  /**
   * A timestamp representing the current time.
   *                 This is required for certain SPARQL operations such as NOW().
   */
  queryTimestamp: new ActionContextKey<Date>('@comunica/actor-init-query:queryTimestamp'),
  /**
   * @range {functionNamedNode: RDF.NamedNode) => ((args: RDF.Term[]) => Promise<RDF.Term>) | undefined}
   * Extension function creator for a given function IRI.
   * Returned value should be an async function implementation.
   * Undefined may be returned if no implementation exists for the given function IRI.
   *
   * The dictionary-based extensionFunctions context entry may be used instead, but not simultaneously.
   */
  extensionFunctionCreator: new ActionContextKey<
  (functionNamedNode: RDF.NamedNode) => ((args: RDF.Term[]) => Promise<RDF.Term>) | undefined
    >('@comunica/actor-init-query:extensionFunctionCreator'),
  /**
   * Dictionary of extension functions.
   * Key is the IRI of the function, and value is the async function implementation.
   *
   * The callback-based extensionFunctionCreator context entry may be used instead, but not simultaneously.
   */
  extensionFunctions: new ActionContextKey<
  Record<string, (args: RDF.Term[]) => Promise<RDF.Term>>
    >('@comunica/actor-init-query:extensionFunctions'),
  /**
   * Enables manipulation of the CLI arguments and their processing.
   */
  cliArgsHandlers: new ActionContextKey<ICliArgsHandler[]>('@comunica/actor-init-query:cliArgsHandlers'),
  /**
   * Explain mode of the query. Can be 'parsed', 'logical', 'physical', or 'physical-json'.
   */
  explain: new ActionContextKey<QueryExplainMode>('@comunica/actor-init-query:explain'),
  /**
   * Logs the used physical operators
   */
  physicalQueryPlanLogger: new ActionContextKey<IPhysicalQueryPlanLogger>(
    '@comunica/actor-init-query:physicalQueryPlanLogger',
  ),
  /**
   * The current physical operator within the query plan.
   *              This is used to pass parent-child relationships for invoking the query plan logger.
   */
  physicalQueryPlanNode: new ActionContextKey<any>('@comunica/actor-init-query:physicalQueryPlanNode'),
  /**
   * A JSON-LD context
   */
  jsonLdContext: new ActionContextKey<any>('@context'),
  /**
   * A boolean value denoting whether caching is disabled or not.
   */
  noCache: new ActionContextKey<boolean>('@comunica/actor-init-query:noCache'),
  /**
<<<<<<< HEAD
   * The data factory for creating terms and quads.
   */
  dataFactory: new ActionContextKey<RDF.DataFactory>('@comunica/actor-init-query:dataFactory'),
=======
   * A boolean value denoting whether results should be deduplicated or not.
   */
  distinctConstruct: new ActionContextKey<boolean>('@comunica/actor-init-query:distinctConstruct'),
>>>>>>> f558377c
};

export const KeysQueryOperation = {
  /**
   * Context entry for the current query operation.
   */
  operation: new ActionContextKey<string>('@comunica/bus-query-operation:operation'),
  /**
   * @type {any} The metadata from the left streams within a join operation.
   */
  joinLeftMetadata: new ActionContextKey<MetadataBindings>('@comunica/bus-query-operation:joinLeftMetadata'),
  /**
   * An array of metadata from the right streams within a join operation.
   */
  joinRightMetadatas: new ActionContextKey<MetadataBindings[]>('@comunica/bus-query-operation:joinRightMetadatas'),
  /**
   * Indicates the bindings that were used to bind the operation.
   */
  joinBindings: new ActionContextKey<Bindings>('@comunica/bus-query-operation:joinBindings'),
  /**
   * Flag for indicating that only read operations are allowed, defaults to false.
   */
  readOnly: new ActionContextKey<boolean>('@comunica/bus-query-operation:readOnly'),
  /**
   * An internal context entry to mark that a property path with arbitrary length and a distinct key is being processed.
   */
  isPathArbitraryLengthDistinctKey: new ActionContextKey<boolean>(
    '@comunica/bus-query-operation:isPathArbitraryLengthDistinct',
  ),
  /**
   * An indicator that the stream will be limited to the given number of elements afterwards.
   */
  limitIndicator: new ActionContextKey<number>('@comunica/bus-query-operation:limitIndicator'),
  /**
   * If the default graph should also contain the union of all named graphs.
   */
  unionDefaultGraph: new ActionContextKey<boolean>('@comunica/bus-query-operation:unionDefaultGraph'),
  /**
   * The sources to query over.
   */
  querySources: new ActionContextKey<IQuerySourceWrapper[]>('@comunica/bus-query-operation:querySources'),
};

export const KeysRdfParseJsonLd = {
  /**
   * @range {IDocumentLoader}
   */
  documentLoader: new ActionContextKey<IDocumentLoader>('@comunica/actor-rdf-parse-jsonld:documentLoader'),
  /**
   * @range {boolean}
   */
  strictValues: new ActionContextKey<boolean>('@comunica/actor-rdf-parse-jsonld:strictValues'),
  /**
   * @range {Record<string, any>}
   */
  parserOptions: new ActionContextKey<Record<string, any>>('@comunica/actor-rdf-parse-jsonld:parserOptions'),
};

export const KeysRdfParseHtmlScript = {
  /**
   * An internal context flag to determine if the engine is already processing an HTML script tag.
   */
  processingHtmlScript: new ActionContextKey<boolean>('@comunica/actor-rdf-parse-html-script:processingHtmlScript'),
  /**
   * If all HTML script tags must be considered.
   */
  extractAllScripts: new ActionContextKey<boolean>('extractAllScripts'),
};

export const KeysQuerySourceIdentify = {
  /**
   * A map containing unique IDs for each source
   */
  sourceIds: new ActionContextKey<Map<QuerySourceReference, string>>(
    '@comunica/bus-query-source-identify:sourceIds',
  ),
  /**
   * Hypermedia sources mapping to their aggregated store.
   */
  hypermediaSourcesAggregatedStores: new ActionContextKey<Map<string, IAggregatedStore>>(
    '@comunica/bus-query-source-identify:hypermediaSourcesAggregatedStores',
  ),
  /**
   * If links may be traversed from this source.
   * This means that sources annotated with this flag are considered incomplete until all links have been traversed.
   */
  traverse: new ActionContextKey<boolean>('@comunica/bus-query-source-identify:traverse'),
};

export const KeysRdfUpdateQuads = {
  /**
   * A data destination.
   */
  destination: new ActionContextKey<IDataDestination>('@comunica/bus-rdf-update-quads:destination'),
};

export const KeysMergeBindingsContext = {
  /**
   * The data sources required to produce the binding
   */
  sourcesBinding: new ActionContextKey<string[]>('@comunica/bus-merge-bindings-context:sourcesBinding'),
};

export const KeysRdfJoin = {
  /**
   * The last physical join actor that was executed.
   */
  lastPhysicalJoin: new ActionContextKey<string>('@comunica/bus-rdf-join:lastPhysicalJoin'),
};<|MERGE_RESOLUTION|>--- conflicted
+++ resolved
@@ -186,15 +186,13 @@
    */
   noCache: new ActionContextKey<boolean>('@comunica/actor-init-query:noCache'),
   /**
-<<<<<<< HEAD
    * The data factory for creating terms and quads.
    */
   dataFactory: new ActionContextKey<RDF.DataFactory>('@comunica/actor-init-query:dataFactory'),
-=======
+  /**
    * A boolean value denoting whether results should be deduplicated or not.
    */
   distinctConstruct: new ActionContextKey<boolean>('@comunica/actor-init-query:distinctConstruct'),
->>>>>>> f558377c
 };
 
 export const KeysQueryOperation = {
