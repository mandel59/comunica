{
  "name": "@comunica/actor-query-operation-leftjoin",
  "version": "3.2.2",
  "description": "A leftjoin query-operation actor",
  "lsd:module": true,
  "license": "MIT",
  "homepage": "https://comunica.dev/",
  "repository": {
    "type": "git",
    "url": "https://github.com/comunica/comunica.git",
    "directory": "packages/actor-query-operation-leftjoin"
  },
  "bugs": {
    "url": "https://github.com/comunica/comunica/issues"
  },
  "keywords": [
    "comunica",
    "actor",
    "query-operation",
    "leftjoin"
  ],
  "sideEffects": false,
  "main": "lib/index.js",
  "typings": "lib/index",
  "publishConfig": {
    "access": "public"
  },
  "files": [
    "components",
    "lib/**/*.d.ts",
    "lib/**/*.js",
    "lib/**/*.js.map"
  ],
  "scripts": {
    "build": "yarn run build:ts && yarn run build:components",
    "build:ts": "node \"../../node_modules/typescript/bin/tsc\"",
    "build:components": "componentsjs-generator"
  },
  "dependencies": {
<<<<<<< HEAD
    "@comunica/bus-expression-evaluator-factory": "^1.0.0",
    "@comunica/bus-query-operation": "^3.2.1",
=======
    "@comunica/bindings-factory": "^3.2.1",
    "@comunica/bus-merge-bindings-context": "^3.2.1",
    "@comunica/bus-query-operation": "^3.2.2",
>>>>>>> be5498a9
    "@comunica/bus-rdf-join": "^3.2.1",
    "@comunica/core": "^3.2.1",
    "@comunica/expression-evaluator": "^3.2.1",
    "@comunica/types": "^3.2.1",
    "sparqlalgebrajs": "^4.3.3"
  }
}<|MERGE_RESOLUTION|>--- conflicted
+++ resolved
@@ -37,14 +37,8 @@
     "build:components": "componentsjs-generator"
   },
   "dependencies": {
-<<<<<<< HEAD
     "@comunica/bus-expression-evaluator-factory": "^1.0.0",
-    "@comunica/bus-query-operation": "^3.2.1",
-=======
-    "@comunica/bindings-factory": "^3.2.1",
-    "@comunica/bus-merge-bindings-context": "^3.2.1",
     "@comunica/bus-query-operation": "^3.2.2",
->>>>>>> be5498a9
     "@comunica/bus-rdf-join": "^3.2.1",
     "@comunica/core": "^3.2.1",
     "@comunica/expression-evaluator": "^3.2.1",
