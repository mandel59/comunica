<<<<<<< HEAD
import { ActorFunctionFactoryTermFunctionAddition } from '@comunica/actor-function-factory-term-function-addition';
import { BindingsFactory } from '@comunica/bindings-factory';
import type { MediatorExpressionEvaluatorFactory } from '@comunica/bus-expression-evaluator-factory';
import { createFuncMediator } from '@comunica/bus-function-factory/test/util';
=======
>>>>>>> 4fdc64ad
import { ActorQueryOperation } from '@comunica/bus-query-operation';
import { Bus } from '@comunica/core';
import * as sparqlee from '@comunica/expression-evaluator';
import { isExpressionError } from '@comunica/expression-evaluator';
<<<<<<< HEAD
import { getMockEEActionContext, getMockMediatorExpressionEvaluatorFactory } from '@comunica/jest';
import type { Bindings, IActionContext, IJoinEntry, IQueryOperationResultBindings } from '@comunica/types';
import { ArrayIterator, UnionIterator } from 'asynciterator';
import { DataFactory } from 'rdf-data-factory';
import { ActorQueryOperationLeftJoin } from '../lib';
=======
import type { IQueryOperationResultBindings, Bindings, IJoinEntry } from '@comunica/types';
import { BindingsFactory } from '@comunica/utils-bindings-factory';
import { getSafeBindings } from '@comunica/utils-query-operation';
import { ArrayIterator, UnionIterator } from 'asynciterator';
import { DataFactory } from 'rdf-data-factory';
import { ActorQueryOperationLeftJoin } from '../lib';
import '@comunica/utils-jest';
>>>>>>> 4fdc64ad

const DF = new DataFactory();
const BF = new BindingsFactory(DF);

describe('ActorQueryOperationLeftJoin', () => {
  let bus: any;
  let mediatorQueryOperation: any;
  let mediatorJoin: any;
  let mediatorExpressionEvaluatorFactory: MediatorExpressionEvaluatorFactory;

  beforeEach(() => {
<<<<<<< HEAD
=======
    mediatorMergeBindingsContext = {
      mediate: () => ({}),
    };
>>>>>>> 4fdc64ad
    bus = new Bus({ name: 'bus' });
    mediatorQueryOperation = {
      mediate: (arg: any) => Promise.resolve({
        bindingsStream: new ArrayIterator([
          BF.bindings([[ DF.variable('a'), DF.literal('1') ]]),
          BF.bindings([[ DF.variable('a'), DF.literal('2') ]]),
          BF.bindings([[ DF.variable('a'), DF.literal('3') ]]),
        ], { autoStart: false }),
        metadata: () => Promise.resolve({ cardinality: 3, variables: [
          { variable: DF.variable('a'), canBeUndef: false },
        ]}),
        operated: arg,
        type: 'bindings',
      }),
    };
    mediatorExpressionEvaluatorFactory = getMockMediatorExpressionEvaluatorFactory({
      mediatorQueryOperation,
      mediatorFunctionFactory: createFuncMediator([
        args => new ActorFunctionFactoryTermFunctionAddition(args),
      ], {}),
    });
    mediatorJoin = {
      mediate: (arg: any) => Promise.resolve({
        bindingsStream: new UnionIterator(arg.entries.map((entry: IJoinEntry) => entry.output.bindingsStream)),
        metadata: () => Promise.resolve({
          cardinality: 100,
          variables: [
            { variable: DF.variable('a'), canBeUndef: false },
            { variable: DF.variable('b'), canBeUndef: true },
          ],
        }),
        operated: arg,
        type: 'bindings',
      }),
    };
  });

  describe('The ActorQueryOperationLeftJoin module', () => {
    it('should be a function', () => {
      expect(ActorQueryOperationLeftJoin).toBeInstanceOf(Function);
    });

    it('should be a ActorQueryOperationLeftJoin constructor', () => {
      expect(new (<any> ActorQueryOperationLeftJoin)({ name: 'actor', bus, mediatorQueryOperation, mediatorJoin }))
        .toBeInstanceOf(ActorQueryOperationLeftJoin);
      expect(new (<any> ActorQueryOperationLeftJoin)({ name: 'actor', bus, mediatorQueryOperation, mediatorJoin }))
        .toBeInstanceOf(ActorQueryOperation);
    });

    it('should not be able to create new ActorQueryOperationLeftJoin objects without \'new\'', () => {
      expect(() => {
        (<any> ActorQueryOperationLeftJoin)();
      }).toThrow(`Class constructor ActorQueryOperationLeftJoin cannot be invoked without 'new'`);
    });
  });

  describe('An ActorQueryOperationLeftJoin instance', () => {
    let actor: ActorQueryOperationLeftJoin;
    let context: IActionContext;

    beforeEach(() => {
      actor = new ActorQueryOperationLeftJoin({
        name: 'actor',
        bus,
        mediatorQueryOperation,
        mediatorJoin,
        mediatorExpressionEvaluatorFactory,
      });

      context = getMockEEActionContext();
    });

    it('should test on leftjoin', async() => {
      const op: any = { operation: { type: 'leftjoin' }};
      await expect(actor.test(op)).resolves.toPassTestVoid();
    });

    it('should not test on non-leftjoin', async() => {
      const op: any = { operation: { type: 'some-other-type' }};
      await expect(actor.test(op)).resolves.toFailTest(`Actor actor only supports leftjoin operations, but got some-other-type`);
    });

    it('should run', async() => {
<<<<<<< HEAD
      const op: any = { operation: { type: 'leftjoin', input: [{}, {}]}, context };
      const output = ActorQueryOperation.getSafeBindings(await actor.run(op));
=======
      const op: any = {
        operation: { type: 'leftjoin', input: [{}, {}]},
        context: new ActionContext({ [KeysInitQuery.dataFactory.name]: DF }),
      };
      const output = getSafeBindings(await actor.run(op, undefined));
>>>>>>> 4fdc64ad
      expect(output.type).toBe('bindings');
      await expect(output.metadata()).resolves.toEqual({
        cardinality: 100,
        variables: [
          { variable: DF.variable('a'), canBeUndef: false },
          { variable: DF.variable('b'), canBeUndef: true },
        ],
      });
      await expect(output.bindingsStream).toEqualBindingsStream([
        BF.bindings([[ DF.variable('a'), DF.literal('1') ]]),
        BF.bindings([[ DF.variable('a'), DF.literal('1') ]]),
        BF.bindings([[ DF.variable('a'), DF.literal('2') ]]),
        BF.bindings([[ DF.variable('a'), DF.literal('2') ]]),
        BF.bindings([[ DF.variable('a'), DF.literal('3') ]]),
        BF.bindings([[ DF.variable('a'), DF.literal('3') ]]),
      ]);
    });

    it('should correctly handle truthy expressions', async() => {
      const expression = {
        expressionType: 'term',
        term: DF.literal('nonemptystring'),
        type: 'expression',
      };
<<<<<<< HEAD
      const op: any = { operation: { type: 'leftjoin', input: [{}, {}], expression }, context };
      const output = ActorQueryOperation.getSafeBindings(await actor.run(op));
=======
      const op: any = {
        operation: { type: 'leftjoin', input: [{}, {}], expression },
        context: new ActionContext({ [KeysInitQuery.dataFactory.name]: DF }),
      };
      const output = getSafeBindings(await actor.run(op, undefined));
>>>>>>> 4fdc64ad
      await expect(output.bindingsStream).toEqualBindingsStream([
        BF.bindings([[ DF.variable('a'), DF.literal('1') ]]),
        BF.bindings([[ DF.variable('a'), DF.literal('1') ]]),
        BF.bindings([[ DF.variable('a'), DF.literal('2') ]]),
        BF.bindings([[ DF.variable('a'), DF.literal('2') ]]),
        BF.bindings([[ DF.variable('a'), DF.literal('3') ]]),
        BF.bindings([[ DF.variable('a'), DF.literal('3') ]]),
      ]);
      await expect(output.metadata()).resolves.toMatchObject({
        cardinality: 100,
        variables: [
          { variable: DF.variable('a'), canBeUndef: false },
          { variable: DF.variable('b'), canBeUndef: true },
        ],
      });
      expect(output.type).toBe('bindings');
    });

    it('should correctly handle left hand bindings that are missing the variables of the expression', async() => {
      mediatorQueryOperation.mediate = (arg: any) => {
        const { side } = arg.operation;

        return Promise.resolve({
          bindingsStream: new ArrayIterator(side === 'left' ?
              [
                BF.bindings([[ DF.variable('a'), DF.literal('1') ]]),
              ] :
              [
                BF.bindings([[ DF.variable('c'), DF.literal('1') ]]),
              ], { autoStart: false }),
          metadata: () => Promise.resolve({
            cardinality: 1,
            variables: side === 'left' ?
                [{ variable: DF.variable('a'), canBeUndef: false }] :
                [{ variable: DF.variable('c'), canBeUndef: false }],
          }),
          operated: arg,
          type: 'bindings',
        });
      };

      const op: any = {
        operation: { type: 'leftjoin', input: [{ side: 'left' }, { side: 'right' }]},
        context,
      };
      const output = getSafeBindings(await actor.run(op, undefined));
      await expect(output.bindingsStream).toEqualBindingsStream([
        BF.bindings([[ DF.variable('a'), DF.literal('1') ]]),
        BF.bindings([[ DF.variable('c'), DF.literal('1') ]]),
      ]);
    });

    it('should correctly handle falsy expressions', async() => {
      const expression = {
        expressionType: 'term',
        term: DF.literal(''),
        type: 'expression',
      };
<<<<<<< HEAD
      const op: any = { operation: { type: 'leftjoin', input: [{}, {}], expression }, context };
      const output = ActorQueryOperation.getSafeBindings(await actor.run(op));
=======
      const op: any = {
        operation: { type: 'leftjoin', input: [{}, {}], expression },
        context: new ActionContext({ [KeysInitQuery.dataFactory.name]: DF }),
      };
      const output = getSafeBindings(await actor.run(op, undefined));
>>>>>>> 4fdc64ad
      await expect(output.bindingsStream).toEqualBindingsStream([]);
      await expect(output.metadata()).resolves.toMatchObject({
        cardinality: 100,
        variables: [
          { variable: DF.variable('a'), canBeUndef: false },
          { variable: DF.variable('b'), canBeUndef: true },
        ],
      });
      expect(output.type).toBe('bindings');
    });

    it('should correctly handle erroring expressions', async() => {
      const logWarnSpy = jest.spyOn(<any> actor, 'logWarn');
      const expression = {
        type: 'expression',
        expressionType: 'operator',
        operator: '+',
        args: [
          {
            type: 'expression',
            expressionType: 'term',
            term: DF.variable('a'),
          },
          {
            type: 'expression',
            expressionType: 'term',
            term: DF.variable('a'),
          },
        ],
      };
<<<<<<< HEAD
      const op: any = { operation: { type: 'leftjoin', input: [{}, {}], expression }, context };
      const output = ActorQueryOperation.getSafeBindings(await actor.run(op));
=======
      const op: any = {
        operation: { type: 'leftjoin', input: [{}, {}], expression },
        context: new ActionContext({ [KeysInitQuery.dataFactory.name]: DF }),
      };
      const output = getSafeBindings(await actor.run(op, undefined));
>>>>>>> 4fdc64ad
      await expect(output.bindingsStream).toEqualBindingsStream([]);
      await expect(output.metadata()).resolves.toMatchObject({
        cardinality: 100,
        variables: [
          { variable: DF.variable('a'), canBeUndef: false },
          { variable: DF.variable('b'), canBeUndef: true },
        ],
      });
      expect(output.type).toBe('bindings');

      expect(logWarnSpy).toHaveBeenCalledTimes(6);
      for (const [ index, call ] of logWarnSpy.mock.calls.entries()) {
        const dataCB = <() => { error: any; bindings: Bindings }> call[2];
        const { error, bindings } = dataCB();
        expect(isExpressionError(error)).toBeTruthy();
        expect(bindings).toEqual(BF.bindings([[
          DF.variable('a'),
          DF.literal(String(1 + Math.floor(index / 2)), DF.namedNode('http://www.w3.org/2001/XMLSchema#string')),
        ]]));
      }
    });

    it('should correctly handle hard erroring expressions', async() => {
      // Mock the expression error test so we can force 'a programming error' and test the branch

      Object.defineProperty(sparqlee, 'isExpressionError', { writable: true });
      // eslint-disable-next-line jest/prefer-spy-on
      (<any> sparqlee).isExpressionError = jest.fn(() => false);

      const expression = {
        type: 'expression',
        expressionType: 'operator',
        operator: '+',
        args: [
          {
            type: 'expression',
            expressionType: 'term',
            term: DF.variable('a'),
          },
          {
            type: 'expression',
            expressionType: 'term',
            term: DF.variable('a'),
          },
        ],
      };
<<<<<<< HEAD
      const op: any = { operation: { type: 'leftjoin', input: [{}, {}], expression }, context };
      const output: IQueryOperationResultBindings = <IQueryOperationResultBindings> await actor.run(op);
=======
      const op: any = {
        operation: { type: 'leftjoin', input: [{}, {}], expression },
        context: new ActionContext({ [KeysInitQuery.dataFactory.name]: DF }),
      };
      const output: IQueryOperationResultBindings = <IQueryOperationResultBindings> await actor.run(op, undefined);
>>>>>>> 4fdc64ad
      await new Promise<void>((resolve) => {
        output.bindingsStream.on('error', () => resolve());
        output.bindingsStream.on('data', () => {
          // Do nothing
        });
      });
      output.bindingsStream.destroy();
    });
  });
});<|MERGE_RESOLUTION|>--- conflicted
+++ resolved
@@ -1,29 +1,17 @@
-<<<<<<< HEAD
 import { ActorFunctionFactoryTermFunctionAddition } from '@comunica/actor-function-factory-term-function-addition';
-import { BindingsFactory } from '@comunica/bindings-factory';
 import type { MediatorExpressionEvaluatorFactory } from '@comunica/bus-expression-evaluator-factory';
 import { createFuncMediator } from '@comunica/bus-function-factory/test/util';
-=======
->>>>>>> 4fdc64ad
 import { ActorQueryOperation } from '@comunica/bus-query-operation';
 import { Bus } from '@comunica/core';
 import * as sparqlee from '@comunica/expression-evaluator';
 import { isExpressionError } from '@comunica/expression-evaluator';
-<<<<<<< HEAD
-import { getMockEEActionContext, getMockMediatorExpressionEvaluatorFactory } from '@comunica/jest';
 import type { Bindings, IActionContext, IJoinEntry, IQueryOperationResultBindings } from '@comunica/types';
-import { ArrayIterator, UnionIterator } from 'asynciterator';
-import { DataFactory } from 'rdf-data-factory';
-import { ActorQueryOperationLeftJoin } from '../lib';
-=======
-import type { IQueryOperationResultBindings, Bindings, IJoinEntry } from '@comunica/types';
 import { BindingsFactory } from '@comunica/utils-bindings-factory';
+import { getMockEEActionContext, getMockMediatorExpressionEvaluatorFactory } from '@comunica/utils-jest';
 import { getSafeBindings } from '@comunica/utils-query-operation';
 import { ArrayIterator, UnionIterator } from 'asynciterator';
 import { DataFactory } from 'rdf-data-factory';
 import { ActorQueryOperationLeftJoin } from '../lib';
-import '@comunica/utils-jest';
->>>>>>> 4fdc64ad
 
 const DF = new DataFactory();
 const BF = new BindingsFactory(DF);
@@ -35,12 +23,6 @@
   let mediatorExpressionEvaluatorFactory: MediatorExpressionEvaluatorFactory;
 
   beforeEach(() => {
-<<<<<<< HEAD
-=======
-    mediatorMergeBindingsContext = {
-      mediate: () => ({}),
-    };
->>>>>>> 4fdc64ad
     bus = new Bus({ name: 'bus' });
     mediatorQueryOperation = {
       mediate: (arg: any) => Promise.resolve({
@@ -124,16 +106,8 @@
     });
 
     it('should run', async() => {
-<<<<<<< HEAD
       const op: any = { operation: { type: 'leftjoin', input: [{}, {}]}, context };
-      const output = ActorQueryOperation.getSafeBindings(await actor.run(op));
-=======
-      const op: any = {
-        operation: { type: 'leftjoin', input: [{}, {}]},
-        context: new ActionContext({ [KeysInitQuery.dataFactory.name]: DF }),
-      };
-      const output = getSafeBindings(await actor.run(op, undefined));
->>>>>>> 4fdc64ad
+      const output = getSafeBindings(await actor.run(op, undefined));
       expect(output.type).toBe('bindings');
       await expect(output.metadata()).resolves.toEqual({
         cardinality: 100,
@@ -158,16 +132,8 @@
         term: DF.literal('nonemptystring'),
         type: 'expression',
       };
-<<<<<<< HEAD
-      const op: any = { operation: { type: 'leftjoin', input: [{}, {}], expression }, context };
-      const output = ActorQueryOperation.getSafeBindings(await actor.run(op));
-=======
-      const op: any = {
-        operation: { type: 'leftjoin', input: [{}, {}], expression },
-        context: new ActionContext({ [KeysInitQuery.dataFactory.name]: DF }),
-      };
-      const output = getSafeBindings(await actor.run(op, undefined));
->>>>>>> 4fdc64ad
+      const op: any = { operation: { type: 'leftjoin', input: [{}, {}], expression }, context };
+      const output = getSafeBindings(await actor.run(op, undefined));
       await expect(output.bindingsStream).toEqualBindingsStream([
         BF.bindings([[ DF.variable('a'), DF.literal('1') ]]),
         BF.bindings([[ DF.variable('a'), DF.literal('1') ]]),
@@ -226,16 +192,8 @@
         term: DF.literal(''),
         type: 'expression',
       };
-<<<<<<< HEAD
-      const op: any = { operation: { type: 'leftjoin', input: [{}, {}], expression }, context };
-      const output = ActorQueryOperation.getSafeBindings(await actor.run(op));
-=======
-      const op: any = {
-        operation: { type: 'leftjoin', input: [{}, {}], expression },
-        context: new ActionContext({ [KeysInitQuery.dataFactory.name]: DF }),
-      };
-      const output = getSafeBindings(await actor.run(op, undefined));
->>>>>>> 4fdc64ad
+      const op: any = { operation: { type: 'leftjoin', input: [{}, {}], expression }, context };
+      const output = getSafeBindings(await actor.run(op, undefined));
       await expect(output.bindingsStream).toEqualBindingsStream([]);
       await expect(output.metadata()).resolves.toMatchObject({
         cardinality: 100,
@@ -266,16 +224,8 @@
           },
         ],
       };
-<<<<<<< HEAD
-      const op: any = { operation: { type: 'leftjoin', input: [{}, {}], expression }, context };
-      const output = ActorQueryOperation.getSafeBindings(await actor.run(op));
-=======
-      const op: any = {
-        operation: { type: 'leftjoin', input: [{}, {}], expression },
-        context: new ActionContext({ [KeysInitQuery.dataFactory.name]: DF }),
-      };
-      const output = getSafeBindings(await actor.run(op, undefined));
->>>>>>> 4fdc64ad
+      const op: any = { operation: { type: 'leftjoin', input: [{}, {}], expression }, context };
+      const output = getSafeBindings(await actor.run(op, undefined));
       await expect(output.bindingsStream).toEqualBindingsStream([]);
       await expect(output.metadata()).resolves.toMatchObject({
         cardinality: 100,
@@ -322,16 +272,8 @@
           },
         ],
       };
-<<<<<<< HEAD
-      const op: any = { operation: { type: 'leftjoin', input: [{}, {}], expression }, context };
-      const output: IQueryOperationResultBindings = <IQueryOperationResultBindings> await actor.run(op);
-=======
-      const op: any = {
-        operation: { type: 'leftjoin', input: [{}, {}], expression },
-        context: new ActionContext({ [KeysInitQuery.dataFactory.name]: DF }),
-      };
+      const op: any = { operation: { type: 'leftjoin', input: [{}, {}], expression }, context };
       const output: IQueryOperationResultBindings = <IQueryOperationResultBindings> await actor.run(op, undefined);
->>>>>>> 4fdc64ad
       await new Promise<void>((resolve) => {
         output.bindingsStream.on('error', () => resolve());
         output.bindingsStream.on('data', () => {
