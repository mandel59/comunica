--- conflicted
+++ resolved
@@ -39,18 +39,10 @@
     "build:components": "componentsjs-generator"
   },
   "dependencies": {
-<<<<<<< HEAD
-    "@comunica/bus-http": "^3.2.1",
-    "@comunica/context-entries": "^3.2.1",
-    "@comunica/core": "^3.2.1",
-    "@comunica/mediatortype-time": "^3.2.1"
-=======
     "@comunica/bus-http": "^3.3.0",
     "@comunica/context-entries": "^3.3.0",
-    "@comunica/mediatortype-time": "^3.3.0",
-    "abort-controller": "^3.0.0",
-    "cross-fetch": "^4.0.0"
->>>>>>> 02bde397
+    "@comunica/core": "^3.3.0",
+    "@comunica/mediatortype-time": "^3.3.0"
   },
   "browser": {
     "./lib/FetchInitPreprocessor.js": "./lib/FetchInitPreprocessor-browser.js"
