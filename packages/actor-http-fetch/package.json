{
  "name": "@comunica/actor-http-fetch",
  "version": "3.2.1",
  "description": "A node-fetch http actor",
  "lsd:module": true,
  "license": "MIT",
  "homepage": "https://comunica.dev/",
  "repository": {
    "type": "git",
    "url": "https://github.com/comunica/comunica.git",
    "directory": "packages/actor-http-fetch"
  },
  "bugs": {
    "url": "https://github.com/comunica/comunica/issues"
  },
  "keywords": [
    "comunica",
    "runner"
  ],
  "sideEffects": false,
  "main": "lib/index.js",
  "typings": "lib/index",
  "publishConfig": {
    "access": "public"
  },
  "files": [
    "components",
    "lib/**/*.d.ts",
    "lib/**/*.js",
    "lib/**/*.js.map"
  ],
  "scripts": {
    "build": "yarn run build:ts && yarn run build:components",
    "build:ts": "node \"../../node_modules/typescript/bin/tsc\"",
    "build:components": "componentsjs-generator"
  },
  "dependencies": {
<<<<<<< HEAD
    "@comunica/bus-http": "^3.1.0",
    "@comunica/context-entries": "^3.1.0",
    "@comunica/mediatortype-time": "^3.1.0"
=======
    "@comunica/bus-http": "^3.2.1",
    "@comunica/context-entries": "^3.2.1",
    "@comunica/mediatortype-time": "^3.2.1",
    "abort-controller": "^3.0.0",
    "cross-fetch": "^4.0.0"
>>>>>>> f558377c
  },
  "browser": {
    "./lib/FetchInitPreprocessor.js": "./lib/FetchInitPreprocessor-browser.js"
  }
}<|MERGE_RESOLUTION|>--- conflicted
+++ resolved
@@ -35,17 +35,9 @@
     "build:components": "componentsjs-generator"
   },
   "dependencies": {
-<<<<<<< HEAD
-    "@comunica/bus-http": "^3.1.0",
-    "@comunica/context-entries": "^3.1.0",
-    "@comunica/mediatortype-time": "^3.1.0"
-=======
     "@comunica/bus-http": "^3.2.1",
     "@comunica/context-entries": "^3.2.1",
-    "@comunica/mediatortype-time": "^3.2.1",
-    "abort-controller": "^3.0.0",
-    "cross-fetch": "^4.0.0"
->>>>>>> f558377c
+    "@comunica/mediatortype-time": "^3.2.1"
   },
   "browser": {
     "./lib/FetchInitPreprocessor.js": "./lib/FetchInitPreprocessor-browser.js"
