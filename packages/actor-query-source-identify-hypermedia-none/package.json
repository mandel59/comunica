--- conflicted
+++ resolved
@@ -41,7 +41,6 @@
     "build:components": "componentsjs-generator"
   },
   "dependencies": {
-<<<<<<< HEAD
     "@comunica/actor-query-source-identify-rdfjs": "^3.2.2",
     "@comunica/bus-merge-bindings-context": "^3.2.1",
     "@comunica/bus-query-source-identify-hypermedia": "^3.2.1",
@@ -49,12 +48,6 @@
     "@comunica/core": "^3.2.1",
     "@comunica/types": "^3.1.0",
     "@comunica/utils-bindings-factory": "^3.2.1",
-=======
-    "@comunica/actor-query-source-identify-rdfjs": "^3.3.0",
-    "@comunica/bindings-factory": "^3.3.0",
-    "@comunica/bus-merge-bindings-context": "^3.3.0",
-    "@comunica/bus-query-source-identify-hypermedia": "^3.3.0",
->>>>>>> 02bde397
     "rdf-store-stream": "^2.0.0"
   }
 }