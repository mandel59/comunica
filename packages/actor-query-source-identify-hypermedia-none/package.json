--- conflicted
+++ resolved
@@ -37,19 +37,12 @@
     "build:components": "componentsjs-generator"
   },
   "dependencies": {
-<<<<<<< HEAD
-    "@comunica/actor-query-source-identify-rdfjs": "^3.1.0",
-    "@comunica/bindings-factory": "^3.1.0",
-    "@comunica/bus-merge-bindings-context": "^3.1.0",
-    "@comunica/bus-query-source-identify-hypermedia": "^3.1.0",
-    "@comunica/context-entries": "^3.1.0",
-    "@comunica/types": "^3.1.0",
-=======
     "@comunica/actor-query-source-identify-rdfjs": "^3.2.1",
     "@comunica/bindings-factory": "^3.2.1",
     "@comunica/bus-merge-bindings-context": "^3.2.1",
     "@comunica/bus-query-source-identify-hypermedia": "^3.2.1",
->>>>>>> f558377c
+    "@comunica/context-entries": "^3.1.0",
+    "@comunica/types": "^3.1.0",
     "rdf-store-stream": "^2.0.0"
   }
 }