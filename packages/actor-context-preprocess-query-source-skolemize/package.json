--- conflicted
+++ resolved
@@ -41,21 +41,12 @@
     "build:components": "componentsjs-generator"
   },
   "dependencies": {
-<<<<<<< HEAD
-    "@comunica/bus-context-preprocess": "^3.2.1",
-    "@comunica/context-entries": "^3.2.1",
-    "@comunica/core": "^3.2.1",
-    "@comunica/types": "^3.2.1",
-    "@comunica/utils-data-factory": "^3.1.0",
-    "@comunica/utils-metadata": "^3.2.1",
-=======
     "@comunica/bus-context-preprocess": "^3.3.0",
     "@comunica/context-entries": "^3.3.0",
     "@comunica/core": "^3.3.0",
-    "@comunica/data-factory": "^3.1.0",
-    "@comunica/metadata": "^3.3.0",
     "@comunica/types": "^3.3.0",
->>>>>>> 02bde397
+    "@comunica/utils-data-factory": "^3.1.0",
+    "@comunica/utils-metadata": "^3.3.0",
     "@rdfjs/types": "*",
     "asynciterator": "^3.9.0",
     "rdf-terms": "^1.11.0",
