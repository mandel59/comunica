--- conflicted
+++ resolved
@@ -1,246 +1,3 @@
 # Comunica SPARQL - Deprecated
 
-<<<<<<< HEAD
-[![npm version](https://badge.fury.io/js/%40comunica%2Factor-init-sparql.svg)](https://www.npmjs.com/package/@comunica/actor-init-sparql)
-[![Docker Pulls](https://img.shields.io/docker/pulls/comunica/actor-init-sparql.svg)](https://hub.docker.com/r/comunica/actor-init-sparql/)
-
-Comunica SPARQL is a SPARQL query engine for JavaScript for querying over decentralized RDF knowledge graphs on the Web.
-
-It's main distinguishing features are the following:
-
-* Execute [SPARQL 1.1](https://www.w3.org/TR/sparql11-query/) or [GraphQL-LD](https://github.com/rubensworks/graphql-ld.js) queries.
-* Federated querying over [heterogeneous interfaces](https://comunica.dev/docs/query/advanced/source_types/), such as RDF files, SPARQL endpoints, [Triple Pattern Fragments](https://linkeddatafragments.org/), or [Solid data pods](https://inrupt.com/solid).
-* High modularity enabling [easy extensions and customization](https://comunica.dev/docs/modify/).
-* Runs in JavaScript using [Node.JS](http://nodejs.org/), in the browser, and via the command-line.
-* Update sources using [SPARQL 1.1 Update queries](https://www.w3.org/TR/sparql11-update/).
-
-**[Learn more about Comunica on our website](https://comunica.dev/).**
-
-**This actor can not query over local files for security reasons, but [Comunica SPARQL file](https://github.com/comunica/comunica/tree/master/packages/actor-init-sparql-file#readme) can.**
-
-_Internally, this is a [Comunica module](https://comunica.dev/) that is configured with modules to execute SPARQL queries._
-
-## Supported by
-
-Comunica is a community-driven project, sustained by the [Comunica Association](https://comunica.dev/association/).
-If you are using Comunica, [becoming a sponsor or member](https://opencollective.com/comunica-association) is a way to make Comunica sustainable in the long-term.
-
-Our top sponsors are shown below!
-
-<a href="https://opencollective.com/comunica-association/sponsor/0/website" target="_blank"><img src="https://opencollective.com/comunica-association/sponsor/0/avatar.svg"></a>
-<a href="https://opencollective.com/comunica-association/sponsor/1/website" target="_blank"><img src="https://opencollective.com/comunica-association/sponsor/1/avatar.svg"></a>
-<a href="https://opencollective.com/comunica-association/sponsor/2/website" target="_blank"><img src="https://opencollective.com/comunica-association/sponsor/2/avatar.svg"></a>
-<a href="https://opencollective.com/comunica-association/sponsor/3/website" target="_blank"><img src="https://opencollective.com/comunica-association/sponsor/3/avatar.svg"></a>
-
-## Installation
-
-Comunica requires [Node.JS](http://nodejs.org/) 8.0 or higher and is tested on OSX and Linux.
-
-The easiest way to install the client is by installing it from NPM as follows:
-
-```bash
-$ [sudo] npm install -g @comunica/actor-init-sparql
-```
-
-Alternatively, you can install from the latest GitHub sources.
-For this, please refer to the README of the [Comunica monorepo](https://github.com/comunica/comunica).
-
-## Execute SPARQL queries
-
-This actor can be used to execute SPARQL queries from
-the command line, HTTP (SPARQL protocol), within a Node.JS application, or from a browser.
-
-### Usage from the command line
-
-Show 100 triples from http://fragments.dbpedia.org/2015-10/en:
-
-```bash
-$ comunica-sparql http://fragments.dbpedia.org/2015-10/en "CONSTRUCT WHERE { ?s ?p ?o } LIMIT 100"
-```
-
-Show all triples from http://dbpedia.org/resource/Belgium:
-
-```bash
-$ comunica-sparql http://dbpedia.org/resource/Belgium "CONSTRUCT WHERE { ?s ?p ?o }"
-```
-
-
-Combine multiple sources:
-
-```bash
-$ comunica-sparql http://fragments.dbpedia.org/2015-10/en \
-  file@http://dbpedia.org/resource/Belgium "CONSTRUCT WHERE { ?s ?p ?o } LIMIT 100"
-```
-
-Show the help with all options:
-
-```bash
-$ comunica-sparql --help
-```
-
-The dynamic variant of this executable is `comunica-dynamic-sparql`.
-An alternative config file can be passed via the `COMUNICA_CONFIG` environment variable.
-
-When you are working with this module in the Comunica monorepo development environment,
-this command can be invoked directly as follows (when inside the `packages/actor-init-sparql` folder):
-
-```bash
-node bin/query.js http://fragments.dbpedia.org/2016-04/en "CONSTRUCT WHERE { ?s ?p ?o } LIMIT 100"
-```
-
-Use `bin/query-dynamic.js` when running dynamically inside the Comunica monorepo development environment.
-
-_[**Read more** about querying from the command line](https://comunica.dev/docs/query/getting_started/query_cli/)._
-
-### Usage as a SPARQL endpoint
-
-Start a webservice exposing http://fragments.dbpedia.org/2015-10/en via the SPARQL protocol, i.e., a _SPARQL endpoint_.
-
-```bash
-$ comunica-sparql-http http://fragments.dbpedia.org/2015/en
-```
-
-This command has a similar signature to `comunica-sparql`, minus the query input options.
-
-Show the help with all options:
-
-```bash
-$ comunica-sparql-http --help
-```
-
-The SPARQL endpoint can only be started dynamically.
-An alternative config file can be passed via the `COMUNICA_CONFIG` environment variable.
-
-Use `bin/http.js` when running in the Comunica monorepo development environment.
-
-_[**Read more** about setting up a SPARQL endpoint](https://comunica.dev/docs/query/getting_started/setup_endpoint/)._
-
-### Usage within application
-
-The easiest way to create an engine (with default config) is as follows:
-
-```javascript
-const newEngine = require('@comunica/actor-init-sparql').newEngine;
-
-const myEngine = newEngine();
-```
-
-Alternatively, an engine can also be created dynamically with a custom config:
-
-```javascript
-const newEngineDynamic = require('@comunica/actor-init-sparql').newEngineDynamic;
-
-const myEngine = await newEngineDynamic({ configResourceUrl: 'path/to/config.json' });
-```
-
-Once you have created your query engine,
-you can use it to call the async `query(queryString, context)` method,
-which returns an output of type that depends on the given query string.
-
-For example, a `SELECT` query can be executed as follows:
-
-```javascript
-const result = await myEngine.query(`
-  SELECT ?s ?p ?o WHERE {
-    ?s ?p <http://dbpedia.org/resource/Belgium>.
-    ?s ?p ?o
-  } LIMIT 100`, {
-  sources: ['http://fragments.dbpedia.org/2015/en'],
-});
-
-// Consume results as a stream (best performance)
-result.bindingsStream.on('data', (binding) => {
-    console.log(binding.get('?s').value);
-    console.log(binding.get('?s').termType);
-
-    console.log(binding.get('?p').value);
-
-    console.log(binding.get('?o').value);
-});
-
-// Consume results as an array (easier)
-const bindings = await result.bindings();
-console.log(bindings[0].get('?s').value);
-console.log(bindings[0].get('?s').termType);
-```
-
-Optionally, specific [types of sources](https://comunica.dev/docs/query/advanced/source_types/) can be specified (_otherwise, the type of source will be detected automatically_):
-
-```javascript
-const result = await myEngine.query(`...`, {
-  sources: [
-    'http://fragments.dbpedia.org/2015/en',
-    { type: 'hypermedia', value: 'http://fragments.dbpedia.org/2016/en' },
-    { type: 'file', value: 'https://www.rubensworks.net/' },
-    new N3Store(),
-    { type: 'sparql', value: 'https://dbpedia.org/sparql' },
-  ],
-});
-```
-
-**Note: Some SPARQL endpoints may be recognised as a file instead of a SPARQL endpoint due to them not supporting [SPARQL Service Description](https://www.w3.org/TR/sparql11-service-description/), which may produce incorrect results. For these cases, the `sparql` type MUST be set.**
-
-For `CONSTRUCT` and `DESCRIBE` queries,
-results can be collected as follows.
-
-```javascript
-const result = await myEngine.query(`
-  CONSTRUCT WHERE {
-    ?s ?p ?o
-  } LIMIT 100`, {
-  sources: ['http://fragments.dbpedia.org/2015/en'],
-});
-
-// Consume results as a stream (best performance)
-result.quadStream.on('data', (quad) => {
-    console.log(quad.subject.value);
-    console.log(quad.predicate.value);
-    console.log(quad.object.value);
-    console.log(quad.graph.value);
-});
-
-// Consume results as an array (easier)
-const quads = await result.quads();
-console.log(quads[0].subject.value);
-console.log(quads[0].predicate.value);
-console.log(quads[0].object.value);
-console.log(quads[0].graph.value);
-```
-
-Finally, `ASK` queries return async booleans.
-
-```javascript
-const result = await myEngine.query(`
-  ASK {
-    ?s ?p <http://dbpedia.org/resource/Belgium>
-  }`, {
-  sources: ['http://fragments.dbpedia.org/2015/en'],
-})
-const hasMatches = await result.booleanResult;
-```
-
-_[**Read more** about querying an application](https://comunica.dev/docs/query/getting_started/query_app/)._
-
-## Learn more
-
-This README just shows the tip of the iceberg!
-Learn more about Comunica's functionalities in the following guides:
-
-* _[Updating from the command line](https://comunica.dev/docs/query/getting_started/update_cli/)_
-* _[Updating in a JavaScript app](https://comunica.dev/docs/query/getting_started/update_app/)_
-* _[Querying in a JavaScript browser app](https://comunica.dev/docs/query/getting_started/query_browser_app/)_
-* _[Passing query options](https://comunica.dev/docs/query/advanced/context/)_
-* _[Supported source types](https://comunica.dev/docs/query/advanced/source_types/)_
-* _[Supported destination types](https://comunica.dev/docs/query/advanced/destination_types/)_
-* _[Formatting results](https://comunica.dev/docs/query/advanced/result_formats/)_
-* _[Supported specifications](https://comunica.dev/docs/query/advanced/specifications/)_
-* _[Logging and debugging](https://comunica.dev/docs/query/advanced/logging/)_
-* _[Caching](https://comunica.dev/docs/query/advanced/caching/)_
-* _[Using a proxy](https://comunica.dev/docs/query/advanced/proxying/)_
-* _[HTTP basic authentication](https://comunica.dev/docs/query/advanced/basic_auth/)_
-* _[GraphQL-LD](https://comunica.dev/docs/query/advanced/graphql_ld/)_
-* _[Docker](https://comunica.dev/docs/query/getting_started/query_docker/)_
-* _[*Full documentation*](https://comunica.dev/docs/)_
-=======
-This package has been deprecated in favor of [`@comunica/query-sparql`](https://github.com/comunica/comunica/tree/master/engines/query-sparql).
->>>>>>> 742a85bb
+This package has been deprecated in favor of [`@comunica/query-sparql`](https://github.com/comunica/comunica/tree/master/engines/query-sparql).