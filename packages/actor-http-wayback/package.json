--- conflicted
+++ resolved
@@ -37,17 +37,9 @@
     "build:components": "componentsjs-generator"
   },
   "dependencies": {
-<<<<<<< HEAD
-    "@comunica/bus-http": "^3.1.0",
-    "@comunica/context-entries": "^3.1.0",
-    "@comunica/core": "^3.1.0",
-    "stream-to-string": "^1.2.0"
-=======
     "@comunica/bus-http": "^3.2.1",
     "@comunica/context-entries": "^3.2.1",
     "@comunica/core": "^3.2.1",
-    "@jeswr/stream-to-string": "^2.0.0",
-    "cross-fetch": "^4.0.0"
->>>>>>> f558377c
+    "@jeswr/stream-to-string": "^2.0.0"
   }
 }