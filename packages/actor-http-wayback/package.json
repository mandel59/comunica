{
  "name": "@comunica/actor-http-wayback",
  "version": "3.3.0",
  "description": "A wayback http actor",
  "lsd:module": true,
  "license": "MIT",
  "funding": {
    "type": "opencollective",
    "url": "https://opencollective.com/comunica-association"
  },
  "homepage": "https://comunica.dev/",
  "repository": {
    "type": "git",
    "url": "https://github.com/comunica/comunica.git",
    "directory": "packages/actor-http-wayback"
  },
  "bugs": {
    "url": "https://github.com/comunica/comunica/issues"
  },
  "keywords": [
    "comunica",
    "actor",
    "http",
    "wayback"
  ],
  "sideEffects": false,
  "main": "lib/index.js",
  "typings": "lib/index",
  "publishConfig": {
    "access": "public"
  },
  "files": [
    "components",
    "lib/**/*.d.ts",
    "lib/**/*.js",
    "lib/**/*.js.map"
  ],
  "scripts": {
    "build": "yarn run build:ts && yarn run build:components",
    "build:ts": "node \"../../node_modules/typescript/bin/tsc\"",
    "build:components": "componentsjs-generator"
  },
  "dependencies": {
<<<<<<< HEAD
    "@comunica/bus-http": "^3.2.1",
    "@comunica/context-entries": "^3.2.1",
    "@comunica/core": "^3.2.1",
    "@jeswr/stream-to-string": "^2.0.0"
=======
    "@comunica/bus-http": "^3.3.0",
    "@comunica/context-entries": "^3.3.0",
    "@comunica/core": "^3.3.0",
    "@jeswr/stream-to-string": "^2.0.0",
    "cross-fetch": "^4.0.0"
>>>>>>> 02bde397
  }
}<|MERGE_RESOLUTION|>--- conflicted
+++ resolved
@@ -41,17 +41,9 @@
     "build:components": "componentsjs-generator"
   },
   "dependencies": {
-<<<<<<< HEAD
-    "@comunica/bus-http": "^3.2.1",
-    "@comunica/context-entries": "^3.2.1",
-    "@comunica/core": "^3.2.1",
-    "@jeswr/stream-to-string": "^2.0.0"
-=======
     "@comunica/bus-http": "^3.3.0",
     "@comunica/context-entries": "^3.3.0",
     "@comunica/core": "^3.3.0",
-    "@jeswr/stream-to-string": "^2.0.0",
-    "cross-fetch": "^4.0.0"
->>>>>>> 02bde397
+    "@jeswr/stream-to-string": "^2.0.0"
   }
 }