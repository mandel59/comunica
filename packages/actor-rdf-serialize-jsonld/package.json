{
  "name": "@comunica/actor-rdf-serialize-jsonld",
  "version": "3.3.0",
  "description": "A jsonld rdf-serialize actor",
  "lsd:module": true,
  "license": "MIT",
  "funding": {
    "type": "opencollective",
    "url": "https://opencollective.com/comunica-association"
  },
  "homepage": "https://comunica.dev/",
  "repository": {
    "type": "git",
    "url": "https://github.com/comunica/comunica.git",
    "directory": "packages/actor-rdf-serialize-jsonld"
  },
  "bugs": {
    "url": "https://github.com/comunica/comunica/issues"
  },
  "keywords": [
    "comunica",
    "actor",
    "rdf-serialize",
    "jsonld"
  ],
  "sideEffects": false,
  "main": "lib/index.js",
  "typings": "lib/index",
  "publishConfig": {
    "access": "public"
  },
  "files": [
    "components",
    "lib/**/*.d.ts",
    "lib/**/*.js",
    "lib/**/*.js.map"
  ],
  "scripts": {
    "build": "yarn run build:ts && yarn run build:components",
    "build:ts": "node \"../../node_modules/typescript/bin/tsc\"",
    "build:components": "componentsjs-generator"
  },
  "dependencies": {
<<<<<<< HEAD
    "@comunica/bus-rdf-serialize": "^3.2.1",
    "@comunica/types": "^3.2.1",
    "jsonld-streaming-serializer": "^3.0.1"
=======
    "@comunica/bus-rdf-serialize": "^3.3.0",
    "@comunica/types": "^3.3.0",
    "jsonld-streaming-serializer": "^2.1.0"
>>>>>>> 02bde397
  }
}<|MERGE_RESOLUTION|>--- conflicted
+++ resolved
@@ -41,14 +41,8 @@
     "build:components": "componentsjs-generator"
   },
   "dependencies": {
-<<<<<<< HEAD
     "@comunica/bus-rdf-serialize": "^3.2.1",
     "@comunica/types": "^3.2.1",
     "jsonld-streaming-serializer": "^3.0.1"
-=======
-    "@comunica/bus-rdf-serialize": "^3.3.0",
-    "@comunica/types": "^3.3.0",
-    "jsonld-streaming-serializer": "^2.1.0"
->>>>>>> 02bde397
   }
 }