{
  "name": "@comunica/actor-query-operation-group",
  "version": "3.3.0",
  "description": "A group query-operation actor",
  "lsd:module": true,
  "license": "MIT",
  "funding": {
    "type": "opencollective",
    "url": "https://opencollective.com/comunica-association"
  },
  "homepage": "https://comunica.dev/",
  "repository": {
    "type": "git",
    "url": "https://github.com/comunica/comunica.git",
    "directory": "packages/actor-query-operation-group"
  },
  "bugs": {
    "url": "https://github.com/comunica/comunica/issues"
  },
  "keywords": [
    "comunica",
    "actor",
    "query-operation",
    "group"
  ],
  "sideEffects": false,
  "main": "lib/index.js",
  "typings": "lib/index",
  "publishConfig": {
    "access": "public"
  },
  "files": [
    "components",
    "lib/**/*.d.ts",
    "lib/**/*.js",
    "lib/**/*.js.map"
  ],
  "scripts": {
    "build": "yarn run build:ts && yarn run build:components",
    "build:ts": "node \"../../node_modules/typescript/bin/tsc\"",
    "build:components": "componentsjs-generator"
  },
  "dependencies": {
<<<<<<< HEAD
    "@comunica/bus-bindings-aggregator-factory": "^3.2.1",
    "@comunica/bus-merge-bindings-context": "^3.2.1",
    "@comunica/bus-query-operation": "^3.2.2",
    "@comunica/context-entries": "^3.2.1",
    "@comunica/core": "^3.2.1",
    "@comunica/types": "^3.2.1",
    "@comunica/utils-bindings-factory": "^3.2.1",
    "@comunica/utils-query-operation": "^3.2.1",
=======
    "@comunica/bindings-factory": "^3.3.0",
    "@comunica/bus-hash-bindings": "^3.3.0",
    "@comunica/bus-merge-bindings-context": "^3.3.0",
    "@comunica/bus-query-operation": "^3.3.0",
    "@comunica/core": "^3.3.0",
    "@comunica/expression-evaluator": "^3.2.1",
    "@comunica/types": "^3.3.0",
>>>>>>> 02bde397
    "@rdfjs/types": "*",
    "asynciterator": "^3.9.0",
    "sparqlalgebrajs": "^4.3.8"
  }
}<|MERGE_RESOLUTION|>--- conflicted
+++ resolved
@@ -41,7 +41,6 @@
     "build:components": "componentsjs-generator"
   },
   "dependencies": {
-<<<<<<< HEAD
     "@comunica/bus-bindings-aggregator-factory": "^3.2.1",
     "@comunica/bus-merge-bindings-context": "^3.2.1",
     "@comunica/bus-query-operation": "^3.2.2",
@@ -50,15 +49,6 @@
     "@comunica/types": "^3.2.1",
     "@comunica/utils-bindings-factory": "^3.2.1",
     "@comunica/utils-query-operation": "^3.2.1",
-=======
-    "@comunica/bindings-factory": "^3.3.0",
-    "@comunica/bus-hash-bindings": "^3.3.0",
-    "@comunica/bus-merge-bindings-context": "^3.3.0",
-    "@comunica/bus-query-operation": "^3.3.0",
-    "@comunica/core": "^3.3.0",
-    "@comunica/expression-evaluator": "^3.2.1",
-    "@comunica/types": "^3.3.0",
->>>>>>> 02bde397
     "@rdfjs/types": "*",
     "asynciterator": "^3.9.0",
     "sparqlalgebrajs": "^4.3.8"
