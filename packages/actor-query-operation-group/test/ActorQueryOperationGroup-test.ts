--- conflicted
+++ resolved
@@ -133,7 +133,8 @@
       return new WildcardCountAggregator(evaluator, expr.distinct);
     }
     return new CountAggregator(evaluator, expr.distinct);
-  } if (expr.aggregator === 'sum') {
+  }
+  if (expr.aggregator === 'sum') {
     return new SumAggregator(
       evaluator,
       expr.distinct,
@@ -143,7 +144,8 @@
         requireTermExpression: true,
       }),
     );
-  } if (expr.aggregator === 'avg') {
+  }
+  if (expr.aggregator === 'avg') {
     return new AverageAggregator(
       evaluator,
       expr.distinct,
@@ -158,28 +160,32 @@
         requireTermExpression: true,
       }),
     );
-  } if (expr.aggregator === 'min') {
+  }
+  if (expr.aggregator === 'min') {
     return new MinAggregator(
       evaluator,
       expr.distinct,
       await mediatorTermComparatorFactory.mediate({ context }),
     );
-  } if (expr.aggregator === 'max') {
+  }
+  if (expr.aggregator === 'max') {
     return new MaxAggregator(
       evaluator,
       expr.distinct,
       await mediatorTermComparatorFactory.mediate({ context }),
     );
-  } if (expr.aggregator === 'sample') {
+  }
+  if (expr.aggregator === 'sample') {
     return new SampleAggregator(evaluator, expr.distinct);
-  } if (expr.aggregator === 'group_concat') {
+  }
+  if (expr.aggregator === 'group_concat') {
     return new GroupConcatAggregator(
       evaluator,
       expr.distinct,
       expr.separator,
     );
   }
-  throw new Error(`Unsupported aggregator ${expr.aggregator}`);
+  throw new Error(`Unsupported aggregator ${(<any> expr).aggregator}`);
 }
 
 function constructCase(
@@ -229,11 +235,8 @@
     bus,
     mediatorQueryOperation,
     mediatorHashBindings,
-<<<<<<< HEAD
+    mediatorMergeBindingsContext,
     mediatorBindingsAggregatorFactory,
-=======
-    mediatorMergeBindingsContext,
->>>>>>> cc464d36
   });
   return { actor, bus, mediatorQueryOperation, op };
 }
@@ -296,35 +299,27 @@
   describe('A GroupState instance', () => {
     it('should throw an error if collectResults is called multiple times', async() => {
       const { actor, op } = constructCase({});
-<<<<<<< HEAD
       const temp = new GroupsState(
         hashFunction,
           <Algebra.Group> op.operation,
           mediatorBindingsAggregatorFactory,
           new ActionContext(),
+          BF,
       );
-      expect(await temp.collectResults()).toBeTruthy();
-=======
-      const temp = new GroupsState(hashFunction, <Algebra.Group> op.operation, {}, BF);
       await expect(temp.collectResults()).resolves.toBeTruthy();
->>>>>>> cc464d36
       await expect(temp.collectResults()).rejects.toThrow('collectResult');
     });
 
     it('should throw an error if consumeBindings is called after collectResults', async() => {
       const { actor, op } = constructCase({});
-<<<<<<< HEAD
       const temp = new GroupsState(
         hashFunction,
           <Algebra.Group> op.operation,
           mediatorBindingsAggregatorFactory,
           new ActionContext(),
+          BF,
       );
-      expect(await temp.collectResults()).toBeTruthy();
-=======
-      const temp = new GroupsState(hashFunction, <Algebra.Group> op.operation, {}, BF);
       await expect(temp.collectResults()).resolves.toBeTruthy();
->>>>>>> cc464d36
       await expect(temp.consumeBindings(BF.bindings([[ DF.variable('x'), DF.literal('aaa') ]])))
         .rejects.toThrow('collectResult');
     });
@@ -747,11 +742,8 @@
         bus,
         mediatorHashBindings,
         mediatorQueryOperation: <any> myMediatorQueryOperation,
-<<<<<<< HEAD
+        mediatorMergeBindingsContext,
         mediatorBindingsAggregatorFactory,
-=======
-        mediatorMergeBindingsContext,
->>>>>>> cc464d36
       });
 
       await expect(async() => arrayifyStream((<any> await actor.run(op)).bindingsStream))
