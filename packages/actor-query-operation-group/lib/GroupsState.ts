--- conflicted
+++ resolved
@@ -1,12 +1,8 @@
-<<<<<<< HEAD
-import { BindingsFactory } from '@comunica/bindings-factory';
+import type { BindingsFactory } from '@comunica/bindings-factory';
 import type {
   IBindingsAggregator,
   MediatorBindingsAggregatorFactory,
 } from '@comunica/bus-bindings-aggeregator-factory';
-=======
-import type { BindingsFactory } from '@comunica/bindings-factory';
->>>>>>> cc464d36
 import type { HashFunction } from '@comunica/bus-hash-bindings';
 import type { Bindings, IActionContext } from '@comunica/types';
 import type * as RDF from '@rdfjs/types';
@@ -48,13 +44,9 @@
   public constructor(
     private readonly hashFunction: HashFunction,
     private readonly pattern: Algebra.Group,
-<<<<<<< HEAD
     private readonly mediatorBindingsAggregatorFactory: MediatorBindingsAggregatorFactory,
     private readonly context: IActionContext,
-=======
-    private readonly sparqleeConfig: IAsyncEvaluatorContext,
     private readonly bindingsFactory: BindingsFactory,
->>>>>>> cc464d36
   ) {
     this.groups = new Map();
     this.groupsInitializer = new Map();
@@ -105,21 +97,16 @@
           }
 
           const variable = aggregate.variable.value;
-          await group.aggregators[variable].put(bindings);
+          await group.aggregators[variable].putBindings(bindings);
         }));
       })().then(async() => {
-        this.subtractWaitCounterAndCollect();
+        await this.subtractWaitCounterAndCollect();
       });
     } else {
       // Initialize state for all aggregators for new group
       groupInitializer = (async() => {
-<<<<<<< HEAD
         const aggregators: Record<string, IBindingsAggregator> = {};
-        await Promise.all(this.pattern.aggregates.map(async aggregate => {
-=======
-        const aggregators: Record<string, AsyncAggregateEvaluator> = {};
         await Promise.all(this.pattern.aggregates.map(async(aggregate) => {
->>>>>>> cc464d36
           const key = aggregate.variable.value;
           aggregators[key] = await this.mediatorBindingsAggregatorFactory
             .mediate({ expr: aggregate, context: this.context });
@@ -137,29 +124,6 @@
       })();
       this.groupsInitializer.set(groupHash, groupInitializer);
       res = groupInitializer;
-<<<<<<< HEAD
-    } else {
-      const groupInitializerDefined = groupInitializer;
-      res = (async() => {
-        const group = await groupInitializerDefined;
-        await Promise.all(this.pattern.aggregates.map(async aggregate => {
-          // If distinct, check first whether we have inserted these values already
-          if (aggregate.distinct) {
-            const hash = this.hashBindings(bindings);
-            if (this.distinctHashes!.get(groupHash)!.has(hash)) {
-              return;
-            }
-            this.distinctHashes!.get(groupHash)!.add(hash);
-          }
-
-          const variable = aggregate.variable.value;
-          await group.aggregators[variable].putBindings(bindings);
-        }));
-      })().then(async() => {
-        await this.subtractWaitCounterAndCollect();
-      });
-=======
->>>>>>> cc464d36
     }
     return res;
   }
@@ -195,7 +159,7 @@
     // Result is a single Bindings
     if (rows.length === 0 && this.groupVariables.size === 0) {
       const single: [RDF.Variable, RDF.Term][] = [];
-      await Promise.all(this.pattern.aggregates.map(async aggregate => {
+      await Promise.all(this.pattern.aggregates.map(async(aggregate) => {
         const key = aggregate.variable;
         const aggregator = await this.mediatorBindingsAggregatorFactory
           .mediate({ expr: aggregate, context: this.context });
@@ -203,13 +167,8 @@
         if (value !== undefined) {
           single.push([ key, value ]);
         }
-<<<<<<< HEAD
       }));
-      rows = [ BF.bindings(single) ];
-=======
-      }
       rows = [ this.bindingsFactory.bindings(single) ];
->>>>>>> cc464d36
     }
 
     this.waitResolver(rows);
