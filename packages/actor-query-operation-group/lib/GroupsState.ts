<<<<<<< HEAD
import type { BindingsFactory } from '@comunica/bindings-factory';
import type {
  IBindingsAggregator,
  MediatorBindingsAggregatorFactory,
} from '@comunica/bus-bindings-aggregator-factory';
import type { HashFunction } from '@comunica/bus-hash-bindings';
import { KeysInitQuery } from '@comunica/context-entries';
import type { Bindings, ComunicaDataFactory, IActionContext } from '@comunica/types';
=======
import type { IAsyncEvaluatorContext } from '@comunica/expression-evaluator';
import { AsyncAggregateEvaluator } from '@comunica/expression-evaluator';
import type { Bindings } from '@comunica/types';
import { bindingsToCompactString } from '@comunica/utils-bindings-factory';
import type { BindingsFactory } from '@comunica/utils-bindings-factory';
>>>>>>> 4fdc64ad
import type * as RDF from '@rdfjs/types';
import type { Algebra } from 'sparqlalgebrajs';

/**
 * A simple type alias for strings that should be hashes of Bindings
 */
export type BindingsHash = string;

/**
 * A state container for a single group
 *
 * @property {Bindings} bindings - The binding entries on which we group
 */
export interface IGroup {
  bindings: Bindings;
  aggregators: Record<string, IBindingsAggregator>;
}

/**
 * A state manager for the groups constructed by consuming the bindings-stream.
 */
export class GroupsState {
  private readonly groups: Map<BindingsHash, IGroup>;
  // We need to the promises of a group so we can await the initialisation/ creation of them.
  //  Without this we could have duplicate work/ override precious work.
  private readonly groupsInitializer: Map<BindingsHash, Promise<IGroup>>;
  private readonly groupVariables: Set<string>;
  private readonly distinctHashes: null | Map<BindingsHash, Set<BindingsHash>>;
  private waitCounter: number;
  // Function that resolves the promise given by collectResults
  private waitResolver: (bindings: Bindings[]) => void;
  private resultHasBeenCalled: boolean;

  public constructor(
    private readonly pattern: Algebra.Group,
    private readonly mediatorBindingsAggregatorFactory: MediatorBindingsAggregatorFactory,
    private readonly context: IActionContext,
    private readonly bindingsFactory: BindingsFactory,
    private readonly variables: RDF.Variable[],
  ) {
    this.groups = new Map();
    this.groupsInitializer = new Map();
    this.groupVariables = new Set(this.pattern.variables.map(x => x.value));
    this.waitCounter = 1;
    this.resultHasBeenCalled = false;
  }

  /**
   * - Consumes a stream binding
   * - Find the corresponding group and create one if need be
   * - Feeds the binding to the group's aggregators
   *
   * @param {Bindings} bindings - The Bindings to consume
   */
  public consumeBindings(bindings: Bindings): Promise<void> {
    const check = this.resultCheck<void>();
    if (check) {
      return check;
    }
    // We increment the counter and decrement him when put action is performed.
    this.waitCounter++;

    // Select the bindings on which we group
    const grouper = bindings
      .filter((_, variable) => this.groupVariables.has(variable.value));
    const groupHash = this.hashBindings(grouper);

    // First member of group -> create new group
    let groupInitializer: Promise<IGroup> | undefined = this.groupsInitializer.get(groupHash);

    let res: Promise<any>;
    if (groupInitializer) {
      const groupInitializerDefined = groupInitializer;
      res = (async() => {
        const group = await groupInitializerDefined;
        await Promise.all(this.pattern.aggregates.map(async(aggregate) => {
          // Distinct handling is done in the aggregator.
          const variable = aggregate.variable.value;
          await group.aggregators[variable].putBindings(bindings);
        }));
      })().then(async() => {
        await this.subtractWaitCounterAndCollect();
      });
    } else {
      // Initialize state for all aggregators for new group
      groupInitializer = (async() => {
        const aggregators: Record<string, IBindingsAggregator> = {};
        await Promise.all(this.pattern.aggregates.map(async(aggregate) => {
          const key = aggregate.variable.value;
          aggregators[key] = await this.mediatorBindingsAggregatorFactory
            .mediate({ expr: aggregate, context: this.context });
          await aggregators[key].putBindings(bindings);
        }));

        const group = { aggregators, bindings: grouper };
        this.groups.set(groupHash, group);
        await this.subtractWaitCounterAndCollect();
        return group;
      })();
      this.groupsInitializer.set(groupHash, groupInitializer);
      res = groupInitializer;
    }
    return res;
  }

  private async subtractWaitCounterAndCollect(): Promise<void> {
    if (--this.waitCounter === 0) {
      await this.handleResultCollection();
    }
  }

  private async handleResultCollection(): Promise<void> {
    const dataFactory: ComunicaDataFactory = this.context.getSafe(KeysInitQuery.dataFactory);
    // Collect groups
    let rows: Bindings[] = await Promise.all([ ...this.groups ].map(async([ _, group ]) => {
      const { bindings: groupBindings, aggregators } = group;

      // Collect aggregator bindings
      // If the aggregate errorred, the result will be undefined
      let returnBindings = groupBindings;
      for (const variable in aggregators) {
        const value = await aggregators[variable].result();
        if (value) {
          // Filter undefined
          returnBindings = returnBindings.set(dataFactory.variable(variable), value);
        }
      }

      // Merge grouping bindings and aggregator bindings
      return returnBindings;
    }));

    // Case: No Input
    // Some aggregators still define an output on the empty input
    // Result is a single Bindings
    if (rows.length === 0 && this.groupVariables.size === 0) {
      const single: [RDF.Variable, RDF.Term][] = [];
      await Promise.all(this.pattern.aggregates.map(async(aggregate) => {
        const key = aggregate.variable;
        const aggregator = await this.mediatorBindingsAggregatorFactory
          .mediate({ expr: aggregate, context: this.context });
        const value = await aggregator.result();
        if (value !== undefined) {
          single.push([ key, value ]);
        }
      }));
      rows = [ this.bindingsFactory.bindings(single) ];
    }

    this.waitResolver(rows);
  }

  private resultCheck<T>(): Promise<T> | undefined {
    if (this.resultHasBeenCalled) {
      return Promise.reject(new Error('Calling any function after calling collectResult is invalid.'));
    }
  }

  /**
   * Collect the result of the final state. This returns a Bindings per group,
   * and a (possibly empty) Bindings in case no Bindings have been consumed yet.
   * You can only call this method once, after calling this method,
   * calling any function on this will result in an error being thrown.
   */
  public async collectResults(): Promise<Bindings[]> {
    const check = this.resultCheck<Bindings[]>();
    if (check) {
      return check;
    }
    this.resultHasBeenCalled = true;
    const res = new Promise<Bindings[]>((resolve) => {
      this.waitResolver = resolve;
    });
    await this.subtractWaitCounterAndCollect();
    return res;
  }

  /**
   * @param {Bindings} bindings - Bindings to hash
   */
  private hashBindings(bindings: Bindings): BindingsHash {
    return bindingsToCompactString(bindings, this.variables);
  }
}<|MERGE_RESOLUTION|>--- conflicted
+++ resolved
@@ -1,19 +1,8 @@
-<<<<<<< HEAD
-import type { BindingsFactory } from '@comunica/bindings-factory';
-import type {
-  IBindingsAggregator,
-  MediatorBindingsAggregatorFactory,
-} from '@comunica/bus-bindings-aggregator-factory';
-import type { HashFunction } from '@comunica/bus-hash-bindings';
+import type { IBindingsAggregator, MediatorBindingsAggregatorFactory } from '@comunica/bus-bindings-aggregator-factory';
 import { KeysInitQuery } from '@comunica/context-entries';
 import type { Bindings, ComunicaDataFactory, IActionContext } from '@comunica/types';
-=======
-import type { IAsyncEvaluatorContext } from '@comunica/expression-evaluator';
-import { AsyncAggregateEvaluator } from '@comunica/expression-evaluator';
-import type { Bindings } from '@comunica/types';
+import type { BindingsFactory } from '@comunica/utils-bindings-factory';
 import { bindingsToCompactString } from '@comunica/utils-bindings-factory';
-import type { BindingsFactory } from '@comunica/utils-bindings-factory';
->>>>>>> 4fdc64ad
 import type * as RDF from '@rdfjs/types';
 import type { Algebra } from 'sparqlalgebrajs';
 
