import type { BindingsFactory } from '@comunica/bindings-factory';
import type {
  IBindingsAggregator,
  MediatorBindingsAggregatorFactory,
} from '@comunica/bus-bindings-aggeregator-factory';
import type { HashFunction } from '@comunica/bus-hash-bindings';
import type { Bindings, IActionContext } from '@comunica/types';
import type * as RDF from '@rdfjs/types';
import type { Algebra } from 'sparqlalgebrajs';

/**
 * A simple type alias for strings that should be hashes of Bindings
 */
export type BindingsHash = string;

/**
 * A state container for a single group
 *
 * @property {Bindings} bindings - The binding entries on which we group
 */
export interface IGroup {
  bindings: Bindings;
  aggregators: Record<string, IBindingsAggregator>;
}

/**
 * A state manager for the groups constructed by consuming the bindings-stream.
 */
export class GroupsState {
  private readonly groups: Map<BindingsHash, IGroup>;
  // We need to the promises of a group so we can await the initialisation/ creation of them.
  //  Without this we could have duplicate work/ override precious work.
  private readonly groupsInitializer: Map<BindingsHash, Promise<IGroup>>;
  private readonly groupVariables: Set<string>;
  private readonly distinctHashes: null | Map<BindingsHash, Set<BindingsHash>>;
  private waitCounter: number;
  // Function that resolves the promise given by collectResults
  private waitResolver: (bindings: Bindings[]) => void;
  private resultHasBeenCalled: boolean;

  public constructor(
    private readonly hashFunction: HashFunction,
    private readonly pattern: Algebra.Group,
    private readonly mediatorBindingsAggregatorFactory: MediatorBindingsAggregatorFactory,
    private readonly context: IActionContext,
    private readonly bindingsFactory: BindingsFactory,
  ) {
    this.groups = new Map();
    this.groupsInitializer = new Map();
    this.groupVariables = new Set(this.pattern.variables.map(x => x.value));
    this.waitCounter = 1;
    this.resultHasBeenCalled = false;
  }

  /**
   * - Consumes a stream binding
   * - Find the corresponding group and create one if need be
   * - Feeds the binding to the group's aggregators
   *
   * @param {Bindings} bindings - The Bindings to consume
   */
  public consumeBindings(bindings: Bindings): Promise<void> {
    const check = this.resultCheck<void>();
    if (check) {
      return check;
    }
    // We increment the counter and decrement him when put action is performed.
    this.waitCounter++;

    // Select the bindings on which we group
    const grouper = bindings
      .filter((_, variable) => this.groupVariables.has(variable.value));
    const groupHash = this.hashBindings(grouper);

    // First member of group -> create new group
    let groupInitializer: Promise<IGroup> | undefined = this.groupsInitializer.get(groupHash);

    let res: Promise<any>;
    if (groupInitializer) {
      const groupInitializerDefined = groupInitializer;
      res = (async() => {
        const group = await groupInitializerDefined;
        await Promise.all(this.pattern.aggregates.map(async(aggregate) => {
          // Distinct handling is done in the aggregator.
          const variable = aggregate.variable.value;
          await group.aggregators[variable].putBindings(bindings);
        }));
      })().then(async() => {
        await this.subtractWaitCounterAndCollect();
      });
    } else {
      // Initialize state for all aggregators for new group
      groupInitializer = (async() => {
        const aggregators: Record<string, IBindingsAggregator> = {};
        await Promise.all(this.pattern.aggregates.map(async(aggregate) => {
          const key = aggregate.variable.value;
<<<<<<< HEAD
          aggregators[key] = await this.mediatorBindingsAggregatorFactory
            .mediate({ expr: aggregate, context: this.context });
          await aggregators[key].putBindings(bindings);
=======
          aggregators[key] = new AsyncAggregateEvaluator(
            aggregate,
            this.sparqleeConfig.dataFactory,
            this.sparqleeConfig,
          );
          await aggregators[key].put(bindings);
>>>>>>> 9d925d53
        }));

        const group = { aggregators, bindings: grouper };
        this.groups.set(groupHash, group);
        await this.subtractWaitCounterAndCollect();
        return group;
      })();
      this.groupsInitializer.set(groupHash, groupInitializer);
      res = groupInitializer;
    }
    return res;
  }

  private async subtractWaitCounterAndCollect(): Promise<void> {
    if (--this.waitCounter === 0) {
      await this.handleResultCollection();
    }
  }

  private async handleResultCollection(): Promise<void> {
    // Collect groups
    let rows: Bindings[] = await Promise.all([ ...this.groups ].map(async([ _, group ]) => {
      const { bindings: groupBindings, aggregators } = group;

      // Collect aggregator bindings
      // If the aggregate errorred, the result will be undefined
      let returnBindings = groupBindings;
      for (const variable in aggregators) {
        const value = await aggregators[variable].result();
        if (value) {
          // Filter undefined
          returnBindings = returnBindings.set(this.sparqleeConfig.dataFactory.variable(variable), value);
        }
      }

      // Merge grouping bindings and aggregator bindings
      return returnBindings;
    }));

    // Case: No Input
    // Some aggregators still define an output on the empty input
    // Result is a single Bindings
    if (rows.length === 0 && this.groupVariables.size === 0) {
      const single: [RDF.Variable, RDF.Term][] = [];
      await Promise.all(this.pattern.aggregates.map(async(aggregate) => {
        const key = aggregate.variable;
<<<<<<< HEAD
        const aggregator = await this.mediatorBindingsAggregatorFactory
          .mediate({ expr: aggregate, context: this.context });
        const value = await aggregator.result();
=======
        const value = AsyncAggregateEvaluator.emptyValue(this.sparqleeConfig.dataFactory, aggregate);
>>>>>>> 9d925d53
        if (value !== undefined) {
          single.push([ key, value ]);
        }
      }));
      rows = [ this.bindingsFactory.bindings(single) ];
    }

    this.waitResolver(rows);
  }

  private resultCheck<T>(): Promise<T> | undefined {
    if (this.resultHasBeenCalled) {
      return Promise.reject(new Error('Calling any function after calling collectResult is invalid.'));
    }
  }

  /**
   * Collect the result of the final state. This returns a Bindings per group,
   * and a (possibly empty) Bindings in case no Bindings have been consumed yet.
   * You can only call this method once, after calling this method,
   * calling any function on this will result in an error being thrown.
   */
  public async collectResults(): Promise<Bindings[]> {
    const check = this.resultCheck<Bindings[]>();
    if (check) {
      return check;
    }
    this.resultHasBeenCalled = true;
    const res = new Promise<Bindings[]>((resolve) => {
      this.waitResolver = resolve;
    });
    await this.subtractWaitCounterAndCollect();
    return res;
  }

  /**
   * @param {Bindings} bindings - Bindings to hash
   */
  private hashBindings(bindings: Bindings): BindingsHash {
    return this.hashFunction(bindings);
  }
}<|MERGE_RESOLUTION|>--- conflicted
+++ resolved
@@ -4,7 +4,8 @@
   MediatorBindingsAggregatorFactory,
 } from '@comunica/bus-bindings-aggeregator-factory';
 import type { HashFunction } from '@comunica/bus-hash-bindings';
-import type { Bindings, IActionContext } from '@comunica/types';
+import { KeysInitQuery } from '@comunica/context-entries';
+import type { Bindings, ComunicaDataFactory, IActionContext } from '@comunica/types';
 import type * as RDF from '@rdfjs/types';
 import type { Algebra } from 'sparqlalgebrajs';
 
@@ -94,18 +95,9 @@
         const aggregators: Record<string, IBindingsAggregator> = {};
         await Promise.all(this.pattern.aggregates.map(async(aggregate) => {
           const key = aggregate.variable.value;
-<<<<<<< HEAD
           aggregators[key] = await this.mediatorBindingsAggregatorFactory
             .mediate({ expr: aggregate, context: this.context });
           await aggregators[key].putBindings(bindings);
-=======
-          aggregators[key] = new AsyncAggregateEvaluator(
-            aggregate,
-            this.sparqleeConfig.dataFactory,
-            this.sparqleeConfig,
-          );
-          await aggregators[key].put(bindings);
->>>>>>> 9d925d53
         }));
 
         const group = { aggregators, bindings: grouper };
@@ -126,6 +118,7 @@
   }
 
   private async handleResultCollection(): Promise<void> {
+    const dataFactory: ComunicaDataFactory = this.context.getSafe(KeysInitQuery.dataFactory);
     // Collect groups
     let rows: Bindings[] = await Promise.all([ ...this.groups ].map(async([ _, group ]) => {
       const { bindings: groupBindings, aggregators } = group;
@@ -137,7 +130,7 @@
         const value = await aggregators[variable].result();
         if (value) {
           // Filter undefined
-          returnBindings = returnBindings.set(this.sparqleeConfig.dataFactory.variable(variable), value);
+          returnBindings = returnBindings.set(dataFactory.variable(variable), value);
         }
       }
 
@@ -152,13 +145,9 @@
       const single: [RDF.Variable, RDF.Term][] = [];
       await Promise.all(this.pattern.aggregates.map(async(aggregate) => {
         const key = aggregate.variable;
-<<<<<<< HEAD
         const aggregator = await this.mediatorBindingsAggregatorFactory
           .mediate({ expr: aggregate, context: this.context });
         const value = await aggregator.result();
-=======
-        const value = AsyncAggregateEvaluator.emptyValue(this.sparqleeConfig.dataFactory, aggregate);
->>>>>>> 9d925d53
         if (value !== undefined) {
           single.push([ key, value ]);
         }
