<<<<<<< HEAD
import type { MediatorBindingsAggregatorFactory } from '@comunica/bus-bindings-aggeregator-factory';
=======
import { BindingsFactory } from '@comunica/bindings-factory';
>>>>>>> cc464d36
import type { MediatorHashBindings } from '@comunica/bus-hash-bindings';
import type { MediatorMergeBindingsContext } from '@comunica/bus-merge-bindings-context';
import type { IActorQueryOperationTypedMediatedArgs } from '@comunica/bus-query-operation';
import { ActorQueryOperation, ActorQueryOperationTypedMediated } from '@comunica/bus-query-operation';
import type { IActorTest } from '@comunica/core';
import type { BindingsStream, IActionContext, IQueryOperationResult } from '@comunica/types';
import { ArrayIterator, TransformIterator } from 'asynciterator';
import type { Algebra } from 'sparqlalgebrajs';
import { GroupsState } from './GroupsState';

/**
 * A comunica Group Query Operation Actor.
 */
export class ActorQueryOperationGroup extends ActorQueryOperationTypedMediated<Algebra.Group> {
  public readonly mediatorHashBindings: MediatorHashBindings;
<<<<<<< HEAD
  private readonly mediatorBindingsAggregatorFactory: MediatorBindingsAggregatorFactory;
=======
  public readonly mediatorMergeBindingsContext: MediatorMergeBindingsContext;
>>>>>>> cc464d36

  public constructor(args: IActorQueryOperationGroupArgs) {
    super(args, 'group');
    this.mediatorBindingsAggregatorFactory = args.mediatorBindingsAggregatorFactory;
  }

  public async testOperation(operation: Algebra.Group, context: IActionContext): Promise<IActorTest> {
    const bindingsFactory = await BindingsFactory.create(this.mediatorMergeBindingsContext, context);
    for (const aggregate of operation.aggregates) {
      // Will throw for unsupported expressions
<<<<<<< HEAD
      const _ = await this.mediatorBindingsAggregatorFactory.mediate({ expr: aggregate, context });
=======
      const _ = new AsyncEvaluator(
        aggregate.expression,
        ActorQueryOperation.getAsyncExpressionContext(context, this.mediatorQueryOperation, bindingsFactory),
      );
>>>>>>> cc464d36
    }
    return true;
  }

  public async runOperation(operation: Algebra.Group, context: IActionContext):
  Promise<IQueryOperationResult> {
    const bindingsFactory = await BindingsFactory.create(this.mediatorMergeBindingsContext, context);
    // Create a hash function
    const { hashFunction } = await this.mediatorHashBindings.mediate({ allowHashCollisions: true, context });

    // Get result stream for the input query
    const { input, aggregates } = operation;
    const outputRaw = await this.mediatorQueryOperation.mediate({ operation: input, context });
    const output = ActorQueryOperation.getSafeBindings(outputRaw);

    // The variables in scope are the variables on which we group, i.e. pattern.variables.
    // For 'GROUP BY ?x, ?z', this is [?x, ?z], for 'GROUP by expr(?x) as ?e' this is [?e].
    // But also in scope are the variables defined by the aggregations, since GROUP has to handle this.
    const variables = [
      ...operation.variables,
      ...aggregates.map(agg => agg.variable),
    ];

<<<<<<< HEAD
    // Wrap a new promise inside an iterator that completes when the stream has ended or when an error occurs
    const bindingsStream = new TransformIterator(() => new Promise<BindingsStream>((resolve, reject) => {
      const groups = new GroupsState(hashFunction, operation, this.mediatorBindingsAggregatorFactory, context);
=======
    const sparqleeConfig = ActorQueryOperation.getAsyncExpressionContext(
      context,
      this.mediatorQueryOperation,
      bindingsFactory,
    );

    // Wrap a new promise inside an iterator that completes when the stream has ended or when an error occurs
    const bindingsStream = new TransformIterator(() => new Promise<BindingsStream>((resolve, reject) => {
      const groups = new GroupsState(hashFunction, operation, sparqleeConfig, bindingsFactory);
>>>>>>> cc464d36

      // Phase 2: Collect aggregator results
      // We can only return when the binding stream ends, when that happens
      // we return the identified groups. Which are nothing more than Bindings
      // of the grouping variables merged with the aggregate variables
      // eslint-disable-next-line ts/no-misused-promises
      output.bindingsStream.on('end', async() => {
        try {
          const bindingsStreamInner = new ArrayIterator(await groups.collectResults(), { autoStart: false });
          resolve(bindingsStreamInner);
        } catch (error: unknown) {
          reject(error);
        }
      });

      // Make sure to propagate any errors in the binding stream
      output.bindingsStream.on('error', reject);

      // Phase 1: Consume the stream, identify the groups and populate the aggregators.
      // We need to bind this after the 'error' and 'end' listeners to avoid the
      // stream having ended before those listeners are bound.
      output.bindingsStream.on('data', (bindings) => {
        groups.consumeBindings(bindings).catch(reject);
      });
    }), { autoStart: false });

    return {
      type: 'bindings',
      bindingsStream,
      metadata: async() => ({ ...await output.metadata(), variables }),
    };
  }
}

export interface IActorQueryOperationGroupArgs extends IActorQueryOperationTypedMediatedArgs {
  mediatorHashBindings: MediatorHashBindings;
<<<<<<< HEAD
  mediatorBindingsAggregatorFactory: MediatorBindingsAggregatorFactory;
=======
  /**
   * A mediator for creating binding context merge handlers
   */
  mediatorMergeBindingsContext: MediatorMergeBindingsContext;
>>>>>>> cc464d36
}<|MERGE_RESOLUTION|>--- conflicted
+++ resolved
@@ -1,8 +1,5 @@
-<<<<<<< HEAD
+import { BindingsFactory } from '@comunica/bindings-factory';
 import type { MediatorBindingsAggregatorFactory } from '@comunica/bus-bindings-aggeregator-factory';
-=======
-import { BindingsFactory } from '@comunica/bindings-factory';
->>>>>>> cc464d36
 import type { MediatorHashBindings } from '@comunica/bus-hash-bindings';
 import type { MediatorMergeBindingsContext } from '@comunica/bus-merge-bindings-context';
 import type { IActorQueryOperationTypedMediatedArgs } from '@comunica/bus-query-operation';
@@ -18,11 +15,8 @@
  */
 export class ActorQueryOperationGroup extends ActorQueryOperationTypedMediated<Algebra.Group> {
   public readonly mediatorHashBindings: MediatorHashBindings;
-<<<<<<< HEAD
+  public readonly mediatorMergeBindingsContext: MediatorMergeBindingsContext;
   private readonly mediatorBindingsAggregatorFactory: MediatorBindingsAggregatorFactory;
-=======
-  public readonly mediatorMergeBindingsContext: MediatorMergeBindingsContext;
->>>>>>> cc464d36
 
   public constructor(args: IActorQueryOperationGroupArgs) {
     super(args, 'group');
@@ -30,17 +24,9 @@
   }
 
   public async testOperation(operation: Algebra.Group, context: IActionContext): Promise<IActorTest> {
-    const bindingsFactory = await BindingsFactory.create(this.mediatorMergeBindingsContext, context);
     for (const aggregate of operation.aggregates) {
       // Will throw for unsupported expressions
-<<<<<<< HEAD
       const _ = await this.mediatorBindingsAggregatorFactory.mediate({ expr: aggregate, context });
-=======
-      const _ = new AsyncEvaluator(
-        aggregate.expression,
-        ActorQueryOperation.getAsyncExpressionContext(context, this.mediatorQueryOperation, bindingsFactory),
-      );
->>>>>>> cc464d36
     }
     return true;
   }
@@ -64,21 +50,15 @@
       ...aggregates.map(agg => agg.variable),
     ];
 
-<<<<<<< HEAD
     // Wrap a new promise inside an iterator that completes when the stream has ended or when an error occurs
     const bindingsStream = new TransformIterator(() => new Promise<BindingsStream>((resolve, reject) => {
-      const groups = new GroupsState(hashFunction, operation, this.mediatorBindingsAggregatorFactory, context);
-=======
-    const sparqleeConfig = ActorQueryOperation.getAsyncExpressionContext(
-      context,
-      this.mediatorQueryOperation,
-      bindingsFactory,
-    );
-
-    // Wrap a new promise inside an iterator that completes when the stream has ended or when an error occurs
-    const bindingsStream = new TransformIterator(() => new Promise<BindingsStream>((resolve, reject) => {
-      const groups = new GroupsState(hashFunction, operation, sparqleeConfig, bindingsFactory);
->>>>>>> cc464d36
+      const groups = new GroupsState(
+        hashFunction,
+        operation,
+        this.mediatorBindingsAggregatorFactory,
+        context,
+        bindingsFactory,
+      );
 
       // Phase 2: Collect aggregator results
       // We can only return when the binding stream ends, when that happens
@@ -115,12 +95,9 @@
 
 export interface IActorQueryOperationGroupArgs extends IActorQueryOperationTypedMediatedArgs {
   mediatorHashBindings: MediatorHashBindings;
-<<<<<<< HEAD
-  mediatorBindingsAggregatorFactory: MediatorBindingsAggregatorFactory;
-=======
   /**
    * A mediator for creating binding context merge handlers
    */
   mediatorMergeBindingsContext: MediatorMergeBindingsContext;
->>>>>>> cc464d36
+  mediatorBindingsAggregatorFactory: MediatorBindingsAggregatorFactory;
 }