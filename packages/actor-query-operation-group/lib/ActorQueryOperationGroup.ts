--- conflicted
+++ resolved
@@ -6,12 +6,7 @@
 import { ActorQueryOperation, ActorQueryOperationTypedMediated } from '@comunica/bus-query-operation';
 import { KeysInitQuery } from '@comunica/context-entries';
 import type { IActorTest } from '@comunica/core';
-<<<<<<< HEAD
-import type { BindingsStream, IActionContext, IQueryOperationResult } from '@comunica/types';
-=======
-import { AsyncEvaluator } from '@comunica/expression-evaluator';
 import type { BindingsStream, ComunicaDataFactory, IActionContext, IQueryOperationResult } from '@comunica/types';
->>>>>>> 9d925d53
 import { ArrayIterator, TransformIterator } from 'asynciterator';
 import type { Algebra } from 'sparqlalgebrajs';
 import { GroupsState } from './GroupsState';
@@ -30,25 +25,9 @@
   }
 
   public async testOperation(operation: Algebra.Group, context: IActionContext): Promise<IActorTest> {
-<<<<<<< HEAD
     for (const aggregate of operation.aggregates) {
       // Will throw for unsupported expressions
       const _ = await this.mediatorBindingsAggregatorFactory.mediate({ expr: aggregate, context });
-=======
-    const dataFactory: ComunicaDataFactory = context.getSafe(KeysInitQuery.dataFactory);
-    const bindingsFactory = await BindingsFactory.create(
-      this.mediatorMergeBindingsContext,
-      context,
-      dataFactory,
-    );
-    for (const aggregate of operation.aggregates) {
-      // Will throw for unsupported expressions
-      const _ = new AsyncEvaluator(
-        dataFactory,
-        aggregate.expression,
-        ActorQueryOperation.getAsyncExpressionContext(context, this.mediatorQueryOperation, bindingsFactory),
-      );
->>>>>>> 9d925d53
     }
     return true;
   }
