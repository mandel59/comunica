--- conflicted
+++ resolved
@@ -3,11 +3,7 @@
 import type { IActorHttpOutput, MediatorHttp } from '@comunica/bus-http';
 import { ActorHttp } from '@comunica/bus-http';
 import type { IActorTest } from '@comunica/core';
-<<<<<<< HEAD
-=======
 import { stringify as stringifyStream } from '@jeswr/stream-to-string';
-import { Headers } from 'cross-fetch';
->>>>>>> f558377c
 import { resolve as resolveRelative } from 'relative-to-absolute-iri';
 
 const REGEX_MEDIATYPE = /^[^ ;]*/u;
