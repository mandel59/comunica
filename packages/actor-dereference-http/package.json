--- conflicted
+++ resolved
@@ -37,20 +37,11 @@
     "build:components": "componentsjs-generator"
   },
   "dependencies": {
-<<<<<<< HEAD
-    "@comunica/bus-dereference": "^3.1.0",
-    "@comunica/bus-http": "^3.1.0",
-    "@comunica/core": "^3.1.0",
-    "relative-to-absolute-iri": "^1.0.7",
-    "stream-to-string": "^1.2.0"
-=======
     "@comunica/bus-dereference": "^3.2.1",
     "@comunica/bus-http": "^3.2.1",
     "@comunica/core": "^3.2.1",
     "@jeswr/stream-to-string": "^2.0.0",
-    "cross-fetch": "^4.0.0",
     "relative-to-absolute-iri": "^1.0.7"
->>>>>>> f558377c
   },
   "browser": {
     "./lib/ActorDereferenceHttp.js": "./lib/ActorDereferenceHttp-browser.js"
