{
  "name": "@comunica/expression-evaluator",
  "version": "3.0.1",
  "description": "A simple SPARQL expression evaluator",
<<<<<<< HEAD
  "lsd:module": true,
  "main": "lib/index.js",
  "typings": "lib/index",
=======
  "lsd:module": false,
  "license": "MIT",
  "homepage": "https://comunica.dev/",
>>>>>>> cc464d36
  "repository": {
    "type": "git",
    "url": "https://github.com/comunica/comunica.git",
    "directory": "packages/expression-evaluator"
  },
  "bugs": {
    "url": "https://github.com/comunica/comunica/issues"
  },
  "keywords": [
    "sparql",
    "expression",
    "rdf",
    "evaluator"
  ],
  "sideEffects": false,
  "main": "lib/index.js",
  "typings": "lib/index",
  "publishConfig": {
    "access": "public"
  },
  "files": [
    "lib/**/*.d.ts",
    "lib/**/*.js",
    "lib/**/*.js.map"
  ],
  "scripts": {
    "build": "node \"../../node_modules/typescript/bin/tsc\"",
    "bench": "node \"../../node_modules/typescript/bin/tsc\" && node benchmarks/*.js"
  },
  "dependencies": {
    "@comunica/types": "^2.8.2",
    "@comunica/context-entries": "^2.8.2",
    "lru-cache": "^10.0.0",
    "@rdfjs/types": "*",
    "rdf-data-factory": "^1.1.2",
    "rdf-string": "^1.6.3",
<<<<<<< HEAD
    "sparqlalgebrajs": "^4.2.0"
  },
  "scripts": {
    "build": "npm run build:ts && npm run build:components",
    "build:ts": "node \"../../node_modules/typescript/bin/tsc\"",
    "build:components": "componentsjs-generator",
    "bench": "node \"../../node_modules/typescript/bin/tsc\" && node benchmarks/*.js"
=======
    "relative-to-absolute-iri": "^1.0.6",
    "spark-md5": "^3.0.1",
    "sparqlalgebrajs": "^4.2.0",
    "uuid": "^9.0.0"
>>>>>>> cc464d36
  }
}<|MERGE_RESOLUTION|>--- conflicted
+++ resolved
@@ -2,15 +2,9 @@
   "name": "@comunica/expression-evaluator",
   "version": "3.0.1",
   "description": "A simple SPARQL expression evaluator",
-<<<<<<< HEAD
   "lsd:module": true,
-  "main": "lib/index.js",
-  "typings": "lib/index",
-=======
-  "lsd:module": false,
   "license": "MIT",
   "homepage": "https://comunica.dev/",
->>>>>>> cc464d36
   "repository": {
     "type": "git",
     "url": "https://github.com/comunica/comunica.git",
@@ -37,29 +31,18 @@
     "lib/**/*.js.map"
   ],
   "scripts": {
-    "build": "node \"../../node_modules/typescript/bin/tsc\"",
-    "bench": "node \"../../node_modules/typescript/bin/tsc\" && node benchmarks/*.js"
-  },
-  "dependencies": {
-    "@comunica/types": "^2.8.2",
-    "@comunica/context-entries": "^2.8.2",
-    "lru-cache": "^10.0.0",
-    "@rdfjs/types": "*",
-    "rdf-data-factory": "^1.1.2",
-    "rdf-string": "^1.6.3",
-<<<<<<< HEAD
-    "sparqlalgebrajs": "^4.2.0"
-  },
-  "scripts": {
     "build": "npm run build:ts && npm run build:components",
     "build:ts": "node \"../../node_modules/typescript/bin/tsc\"",
     "build:components": "componentsjs-generator",
     "bench": "node \"../../node_modules/typescript/bin/tsc\" && node benchmarks/*.js"
-=======
-    "relative-to-absolute-iri": "^1.0.6",
-    "spark-md5": "^3.0.1",
-    "sparqlalgebrajs": "^4.2.0",
-    "uuid": "^9.0.0"
->>>>>>> cc464d36
+  },
+  "dependencies": {
+    "@comunica/context-entries": "^3.0.3",
+    "@comunica/types": "^3.0.3",
+    "@rdfjs/types": "*",
+    "lru-cache": "^10.0.0",
+    "rdf-data-factory": "^1.1.2",
+    "rdf-string": "^1.6.3",
+    "sparqlalgebrajs": "^4.2.0"
   }
 }