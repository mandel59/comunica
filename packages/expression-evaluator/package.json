--- conflicted
+++ resolved
@@ -37,23 +37,12 @@
     "bench": "node \"../../node_modules/typescript/bin/tsc\" && node benchmarks/*.js"
   },
   "dependencies": {
-<<<<<<< HEAD
-    "@comunica/context-entries": "^3.0.3",
-    "@comunica/types": "^3.0.3",
-=======
-    "@comunica/types": "^3.1.0",
->>>>>>> 9d925d53
+    "@comunica/context-entries": "^3.2.1",
+    "@comunica/types": "^3.2.1",
     "@rdfjs/types": "*",
     "lru-cache": "^10.0.0",
     "rdf-data-factory": "^1.1.2",
     "rdf-string": "^1.6.3",
-<<<<<<< HEAD
-    "sparqlalgebrajs": "^4.2.0"
-=======
-    "relative-to-absolute-iri": "^1.0.6",
-    "spark-md5": "^3.0.1",
-    "sparqlalgebrajs": "^4.3.7",
-    "uuid": "^9.0.0"
->>>>>>> 9d925d53
+    "sparqlalgebrajs": "^4.3.7"
   }
 }