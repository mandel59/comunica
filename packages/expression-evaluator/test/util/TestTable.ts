--- conflicted
+++ resolved
@@ -36,22 +36,14 @@
   public abstract test(): void;
 
   protected async testExpression(expr: string, result: string) {
-<<<<<<< HEAD
     const { config, additionalPrefixes, exprEvalFactory } = this.def;
-    const aliases = this.def.aliases || {};
-=======
-    const { config, additionalPrefixes } = this.def;
     const aliases = this.def.aliases ?? {};
->>>>>>> cc464d36
     result = aliases[result] || result;
     const evaluated = await generalEvaluate({
       expression: template(expr, additionalPrefixes),
       expectEquality: true,
       generalEvaluationConfig: config,
-<<<<<<< HEAD
       exprEvalFactory,
-=======
->>>>>>> cc464d36
     });
     expect(evaluated.asyncResult).toEqual(stringToTermPrefix(result, additionalPrefixes));
   }
@@ -62,10 +54,7 @@
       expression: template(expr, additionalPrefixes),
       expectEquality: false,
       generalEvaluationConfig: config,
-<<<<<<< HEAD
       exprEvalFactory,
-=======
->>>>>>> cc464d36
     });
     expect(result).toBeDefined();
     expect(() => {
