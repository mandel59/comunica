--- conflicted
+++ resolved
@@ -4,12 +4,7 @@
 import { getMockEEActionContext, getMockEEFactory } from '@comunica/jest';
 import type { IActionContext } from '@comunica/types';
 import type * as RDF from '@rdfjs/types';
-<<<<<<< HEAD
-=======
 import { DataFactory } from 'rdf-data-factory';
-import { termToString } from 'rdf-string';
-import type { Algebra as Alg } from 'sparqlalgebrajs';
->>>>>>> 9d925d53
 import { translate } from 'sparqlalgebrajs';
 
 const DF = new DataFactory();
@@ -67,7 +62,6 @@
   return sparqlQuery.input.expression;
 }
 
-<<<<<<< HEAD
 async function evaluateAsync(
   expr: string,
   bindings: RDF.Bindings,
@@ -76,14 +70,5 @@
 ): Promise<RDF.Term> {
   const evaluator = await (exprEvalFactory ?? getMockEEFactory())
     .run({ algExpr: parse(expr), context: actionContext });
-=======
-function evaluateAsync(expr: string, bindings: RDF.Bindings, config?: IAsyncEvaluatorContext): Promise<RDF.Term> {
-  const evaluator = new AsyncEvaluator(DF, parse(expr), config);
-  return evaluator.evaluate(bindings);
-}
-
-function evaluateSync(expr: string, bindings: RDF.Bindings, config?: ISyncEvaluatorContext): RDF.Term {
-  const evaluator = new SyncEvaluator(DF, parse(expr), config);
->>>>>>> 9d925d53
   return evaluator.evaluate(bindings);
 }