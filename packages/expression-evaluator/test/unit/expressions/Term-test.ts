<<<<<<< HEAD
import { getMockSuperTypeProvider } from '@comunica/jest';
import type { ISuperTypeProvider } from '@comunica/types';
=======
import { DataFactory } from 'rdf-data-factory';
>>>>>>> 9d925d53
import { IntegerLiteral, isNonLexicalLiteral, NonLexicalLiteral } from '../../../lib/expressions';
import * as E from '../../../lib/expressions';
import { TypeURL } from '../../../lib/util/Consts';

const DF = new DataFactory();

describe('Term', () => {
  describe('has isNonLexicalLiteral function', () => {
    it('detects nonLexicalLiterals', () => {
      const superTypeProvider: ISuperTypeProvider = getMockSuperTypeProvider();
      expect(isNonLexicalLiteral(new NonLexicalLiteral(undefined, TypeURL.XSD_DECIMAL, superTypeProvider, '1')))
        .toBeTruthy();
    });

    it('detects when literal is not NonLexicalLiteral', () => {
      expect(isNonLexicalLiteral(new IntegerLiteral(1)))
        .toBeFalsy();
    });
  });

  describe('the string representation of numeric literals', () => {
    describe('like integers', () => {
      it('should not have a leading +', () => {
        const num = new E.IntegerLiteral(1);
        expect(num.toRDF(DF).value).toBe('1');
      });
    });

    describe('like decimals', () => {
      it('should not always have at least one decimal', () => {
        const num = new E.DecimalLiteral(1);
        expect(num.toRDF(DF).value).toBe('1');
      });
    });

    describe('like doubles', () => {
      it('should be formatted as an exponential', () => {
        const num = new E.DoubleLiteral(0.1);
        expect(num.toRDF(DF).value).toBe('1.0E-1');
      });

      it('should not prepend a + to the exponential', () => {
        const num = new E.DoubleLiteral(10);
        expect(num.toRDF(DF).value).toBe('1.0E1');
      });
    });

    describe('like floats', () => {
      it('should not be formatted as an exponential', () => {
        const num = new E.FloatLiteral(0.1);
        expect(num.toRDF(DF).value).toBe('0.1');
      });
    });
  });
});<|MERGE_RESOLUTION|>--- conflicted
+++ resolved
@@ -1,9 +1,6 @@
-<<<<<<< HEAD
 import { getMockSuperTypeProvider } from '@comunica/jest';
 import type { ISuperTypeProvider } from '@comunica/types';
-=======
 import { DataFactory } from 'rdf-data-factory';
->>>>>>> 9d925d53
 import { IntegerLiteral, isNonLexicalLiteral, NonLexicalLiteral } from '../../../lib/expressions';
 import * as E from '../../../lib/expressions';
 import { TypeURL } from '../../../lib/util/Consts';
