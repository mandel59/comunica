import { DataFactory } from 'rdf-data-factory';
import { template } from '../../util/Aliases';
import { generalEvaluate } from '../../util/generalEvaluation';
import fn = jest.fn;

const DF = new DataFactory();

<<<<<<< HEAD
// eslint-disable-next-line mocha/no-skipped-tests
describe.skip('exists', () => {
  it('runs and async calls but once', async() => {
=======
describe('exists', () => {
  it('runs with mock existence hooks', async() => {
    const hookMock = fn(() => true);
    const evaluated = await generalEvaluate({
      expression: template('EXISTS {?s ?p ?o}'),
      expectEquality: true,
      generalEvaluationConfig: {
        type: 'sync',
        config: {
          exists: hookMock,
        },
      },
    });
    // Called 2 times (once by sync and once by async)
    // We will check if async truly cals only once.
    // We need to double this because of the type system tests
    expect(hookMock).toHaveBeenCalledTimes(2);
    expect(evaluated.asyncResult).toEqual(DF.literal('true', DF.namedNode('http://www.w3.org/2001/XMLSchema#boolean')));
  });
  it('runs with mock existence hooks and async calls but once', async() => {
>>>>>>> cc464d36
    const hookMock = fn(() => Promise.resolve(true));
    const evaluated = await generalEvaluate({
      expression: template('EXISTS {?s ?p ?o}'),
      expectEquality: true,
    });
    // We need to double this because of the type system tests
    expect(hookMock).toHaveBeenCalledTimes(1);
    expect(evaluated.asyncResult).toEqual(DF.literal('true', DF.namedNode('http://www.w3.org/2001/XMLSchema#boolean')));
  });
});<|MERGE_RESOLUTION|>--- conflicted
+++ resolved
@@ -5,32 +5,9 @@
 
 const DF = new DataFactory();
 
-<<<<<<< HEAD
-// eslint-disable-next-line mocha/no-skipped-tests
+// eslint-disable-next-line jest/no-disabled-tests
 describe.skip('exists', () => {
   it('runs and async calls but once', async() => {
-=======
-describe('exists', () => {
-  it('runs with mock existence hooks', async() => {
-    const hookMock = fn(() => true);
-    const evaluated = await generalEvaluate({
-      expression: template('EXISTS {?s ?p ?o}'),
-      expectEquality: true,
-      generalEvaluationConfig: {
-        type: 'sync',
-        config: {
-          exists: hookMock,
-        },
-      },
-    });
-    // Called 2 times (once by sync and once by async)
-    // We will check if async truly cals only once.
-    // We need to double this because of the type system tests
-    expect(hookMock).toHaveBeenCalledTimes(2);
-    expect(evaluated.asyncResult).toEqual(DF.literal('true', DF.namedNode('http://www.w3.org/2001/XMLSchema#boolean')));
-  });
-  it('runs with mock existence hooks and async calls but once', async() => {
->>>>>>> cc464d36
     const hookMock = fn(() => Promise.resolve(true));
     const evaluated = await generalEvaluate({
       expression: template('EXISTS {?s ?p ?o}'),
