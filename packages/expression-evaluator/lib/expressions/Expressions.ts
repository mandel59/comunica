--- conflicted
+++ resolved
@@ -76,15 +76,5 @@
   name: string;
 };
 
-<<<<<<< HEAD
 export type SimpleApplication = (args: TermExpression[]) => TermExpression;
-=======
-// Export type Application = SimpleApplication | SpecialApplication;
-export type SimpleApplication = (args: TermExpression[]) => TermExpression;
-export type SimpleApplicationTuple<T> = (args: T) => TermExpression;
-export type AsyncExtensionApplication = (args: TermExpression[]) => Promise<TermExpression>;
-
-export type SpecialApplicationAsync = (context: EvalContextAsync) => Promise<TermExpression>;
-
-export type SpecialApplicationSync = (context: EvalContextSync) => TermExpression;
->>>>>>> cc464d36
+export type SimpleApplicationTuple<T> = (args: T) => TermExpression;