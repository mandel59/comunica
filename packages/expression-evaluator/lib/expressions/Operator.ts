--- conflicted
+++ resolved
@@ -1,10 +1,5 @@
-<<<<<<< HEAD
 import type { FunctionApplication } from '../functions/OverloadTree';
-import type { Expression,
-  OperatorExpression } from './Expressions';
-=======
-import type { Expression, OperatorExpression, SimpleApplication } from './Expressions';
->>>>>>> cc464d36
+import type { Expression, OperatorExpression } from './Expressions';
 import {
   ExpressionType,
 } from './Expressions';
@@ -12,9 +7,5 @@
 export class Operator implements OperatorExpression {
   public expressionType: ExpressionType.Operator = ExpressionType.Operator;
 
-<<<<<<< HEAD
-  public constructor(public args: Expression[], public apply: FunctionApplication) { }
-=======
-  public constructor(public args: Expression[], public apply: SimpleApplication) {}
->>>>>>> cc464d36
+  public constructor(public args: Expression[], public apply: FunctionApplication) {}
 }