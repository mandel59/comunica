--- conflicted
+++ resolved
@@ -1,7 +1,8 @@
 import type {
   IDateRepresentation,
   IDateTimeRepresentation,
-  IDurationRepresentation, ISuperTypeProvider,
+  IDurationRepresentation,
+  ISuperTypeProvider,
   ITimeRepresentation,
   IYearMonthDurationRepresentation,
 } from '@comunica/types';
@@ -10,16 +11,6 @@
 import * as C from '../util/Consts';
 import { TypeAlias, TypeURL } from '../util/Consts';
 
-<<<<<<< HEAD
-=======
-import type {
-  IDateRepresentation,
-  IDateTimeRepresentation,
-  IDurationRepresentation,
-  ITimeRepresentation,
-  IYearMonthDurationRepresentation,
-} from '../util/DateTimeHelpers';
->>>>>>> cc464d36
 import * as Err from '../util/Errors';
 import { serializeDateTime, serializeDuration, serializeTime, serializeDate } from '../util/Serialization';
 import { isSubTypeOf } from '../util/TypeHandling';
@@ -79,18 +70,22 @@
 export class Quad extends Term {
   public termType: TermType = 'quad';
 
-  public constructor(public readonly subject: Term, public readonly predicate: Term, public readonly object: Term,
-    public readonly graph: Term) {
+  public constructor(
+    public readonly subject: Term,
+    public readonly predicate: Term,
+    public readonly object: Term,
+    public readonly graph: Term,
+  ) {
     super();
   }
 
   public toRDF(): RDF.BaseQuad {
-    // eslint-disable-next-line @typescript-eslint/ban-ts-comment
+    // eslint-disable-next-line ts/ban-ts-comment
     // @ts-expect-error
     return DF.quad(this.subject.toRDF(), this.predicate.toRDF(), this.object.toRDF(), this.graph.toRDF());
   }
 
-  public str(): string {
+  public override str(): string {
     return `Quad: [${this.subject.str()}, ${this.predicate.str()}, ${this.object.str()}, ${this.graph.str()}]`;
   }
 }
@@ -106,7 +101,7 @@
     return DF.defaultGraph();
   }
 
-  public str(): string {
+  public override str(): string {
     return 'DefaultGraph';
   }
 }
