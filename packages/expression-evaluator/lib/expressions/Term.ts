<<<<<<< HEAD
=======
import type { ComunicaDataFactory } from '@comunica/types';
import type * as RDF from '@rdfjs/types';
import { TermTransformer } from '../transformers/TermTransformer';
import * as C from '../util/Consts';
import { TypeAlias, TypeURL } from '../util/Consts';

>>>>>>> 9d925d53
import type {
  IDateRepresentation,
  IDateTimeRepresentation,
  IDurationRepresentation,
  ISuperTypeProvider,
  ITimeRepresentation,
  IYearMonthDurationRepresentation,
} from '@comunica/types';
import type * as RDF from '@rdfjs/types';
import { DataFactory } from 'rdf-data-factory';
import * as C from '../util/Consts';
import { TypeAlias, TypeURL } from '../util/Consts';

import * as Err from '../util/Errors';
import { serializeDateTime, serializeDuration, serializeTime, serializeDate } from '../util/Serialization';
import { isSubTypeOf } from '../util/TypeHandling';
import type { TermExpression, TermType } from './Expressions';
import { ExpressionType } from './Expressions';

export abstract class Term implements TermExpression {
  public expressionType: ExpressionType.Term = ExpressionType.Term;
  public abstract termType: TermType;

  public abstract toRDF(dataFactory: ComunicaDataFactory): RDF.Term;

  public str(): string {
    throw new Err.InvalidArgumentTypes([ this ], C.SparqlOperator.STR);
  }

  public coerceEBV(): boolean {
    throw new Err.EBVCoercionError(this);
  }
}

// NamedNodes -----------------------------------------------------------------
export class NamedNode extends Term {
  public termType: TermType = 'namedNode';
  public constructor(public value: string) {
    super();
  }

  public toRDF(dataFactory: ComunicaDataFactory): RDF.Term {
    return dataFactory.namedNode(this.value);
  }

  public override str(): string {
    return this.value;
  }
}

// BlankNodes -----------------------------------------------------------------

export class BlankNode extends Term {
  public value: RDF.BlankNode | string;
  public termType: TermType = 'blankNode';

  public constructor(value: RDF.BlankNode | string) {
    super();
    this.value = value;
  }

  public toRDF(dataFactory: ComunicaDataFactory): RDF.Term {
    return typeof this.value === 'string' ? dataFactory.blankNode(this.value) : this.value;
  }
}

// Quads -----------------------------------------------------------------
export class Quad extends Term {
  public termType: TermType = 'quad';

  public constructor(
    public readonly subject: Term,
    public readonly predicate: Term,
    public readonly object: Term,
    public readonly graph: Term,
  ) {
    super();
  }

  public toRDF(): RDF.BaseQuad {
    // eslint-disable-next-line ts/ban-ts-comment
    // @ts-expect-error
    return DF.quad(this.subject.toRDF(), this.predicate.toRDF(), this.object.toRDF(), this.graph.toRDF());
  }

  public override str(): string {
    return `Quad: [${this.subject.str()}, ${this.predicate.str()}, ${this.object.str()}, ${this.graph.str()}]`;
  }
}

export class DefaultGraph extends Term {
  public termType: TermType = 'defaultGraph';

  public constructor() {
    super();
  }

  public toRDF(): RDF.DefaultGraph {
    return DF.defaultGraph();
  }

  public override str(): string {
    return 'DefaultGraph';
  }
}

// Literals-- -----------------------------------------------------------------
export function isLiteralTermExpression(expr: TermExpression): Literal<any> | undefined {
  if (expr.termType === 'literal') {
    return <Literal<any>> expr;
  }
  return undefined;
}

export interface ISerializable {
  toString: () => string;
}

export class Literal<T extends ISerializable> extends Term {
  public termType = <const> 'literal';
  /**
   * @param typedValue internal representation of this literal's value
   * @param dataType a string representing the datatype. Can be of type @see LiteralTypes or any URI
   * @param strValue the string value of this literal. In other words, the string representing the RDF.literal value.
   * @param language the language, mainly for language enabled strings like RDF_LANG_STRING
   */
  public constructor(
    public typedValue: T,
    public dataType: string,
    public strValue?: string,
    public language?: string,
  ) {
    super();
  }

  public toRDF(dataFactory: ComunicaDataFactory): RDF.Literal {
    return dataFactory.literal(
      this.strValue ?? this.str(),
      this.language ?? dataFactory.namedNode(this.dataType),
    );
  }

  public override str(): string {
    return this.strValue ?? this.typedValue.toString();
  }
}

export abstract class NumericLiteral extends Literal<number> {
  protected constructor(
    public override typedValue: number,
    dataType: string,
    public override strValue?: string,
    public override language?: string,
  ) {
    super(typedValue, dataType, strValue, language);
  }

  protected abstract specificFormatter(val: number): string;

  public override coerceEBV(): boolean {
    return Boolean(this.typedValue);
  }

  public override toRDF(dataFactory: ComunicaDataFactory): RDF.Literal {
    const term = super.toRDF(dataFactory);
    if (!Number.isFinite(this.typedValue)) {
      term.value = term.value.replace('Infinity', 'INF');
    }
    return term;
  }

  public override str(): string {
    return this.strValue ??
      this.specificFormatter(this.typedValue);
  }
}

export class IntegerLiteral extends NumericLiteral {
  public constructor(
    public override typedValue: number,
    dataType?: string,
    public override strValue?: string,
    public override language?: string,
  ) {
    super(typedValue, dataType ?? TypeURL.XSD_INTEGER, strValue, language);
  }

  protected specificFormatter(val: number): string {
    return val.toFixed(0);
  }
}

export class DecimalLiteral extends NumericLiteral {
  public constructor(
    public override typedValue: number,
    dataType?: string,
    public override strValue?: string,
    public override language?: string,
  ) {
    super(typedValue, dataType ?? TypeURL.XSD_DECIMAL, strValue, language);
  }

  protected specificFormatter(val: number): string {
    return val.toString();
  }
}

export class FloatLiteral extends NumericLiteral {
  public constructor(
    public override typedValue: number,
    dataType?: string,
    public override strValue?: string,
    public override language?: string,
  ) {
    super(typedValue, dataType ?? TypeURL.XSD_FLOAT, strValue, language);
  }

  protected specificFormatter(val: number): string {
    return val.toString();
  }
}

export class DoubleLiteral extends NumericLiteral {
  public constructor(
    public override typedValue: number,
    dataType?: string,
    public override strValue?: string,
    public override language?: string,
  ) {
    super(typedValue, dataType ?? TypeURL.XSD_DOUBLE, strValue, language);
  }

  protected specificFormatter(val: number): string {
    if (!Number.isFinite(val)) {
      if (val > 0) {
        return 'INF';
      }
      if (val < 0) {
        return '-INF';
      }
      return 'NaN';
    }

    const jsExponential = val.toExponential();
    const [ jsMantisse, jsExponent ] = jsExponential.split('e');

    // Leading + must be removed for integer
    // https://www.w3.org/TR/xmlschema-2/#integer
    const exponent = jsExponent.replace(/\+/u, '');

    // SPARQL test suite prefers trailing zero's
    const mantisse = jsMantisse.includes('.') ?
      jsMantisse :
      `${jsMantisse}.0`;

    return `${mantisse}E${exponent}`;
  }
}

export class BooleanLiteral extends Literal<boolean> {
  public constructor(public override typedValue: boolean, public override strValue?: string, dataType?: string) {
    super(typedValue, dataType ?? TypeURL.XSD_BOOLEAN, strValue);
  }

  public override coerceEBV(): boolean {
    return this.typedValue;
  }
}

export class LangStringLiteral extends Literal<string> {
  public constructor(public override typedValue: string, public override language: string, dataType?: string) {
    super(typedValue, dataType ?? TypeURL.RDF_LANG_STRING, typedValue, language);
  }

  public override coerceEBV(): boolean {
    return this.str().length > 0;
  }
}

// https://www.w3.org/TR/2004/REC-rdf-concepts-20040210/#dfn-plain-literal
// https://www.w3.org/TR/sparql11-query/#defn_SimpleLiteral
// https://www.w3.org/TR/sparql11-query/#func-strings
// This does not include language tagged literals
export class StringLiteral extends Literal<string> {
  /**
   * @param typedValue
   * @param dataType Should be type that implements XSD_STRING
   */
  public constructor(public override typedValue: string, dataType?: string) {
    super(typedValue, dataType ?? TypeURL.XSD_STRING, typedValue);
  }

  public override coerceEBV(): boolean {
    return this.str().length > 0;
  }
}

export class DateTimeLiteral extends Literal<IDateTimeRepresentation> {
  public constructor(
    public override typedValue: IDateTimeRepresentation,
    public override strValue?: string,
    dataType?: string,
  ) {
    super(typedValue, dataType ?? TypeURL.XSD_DATE_TIME, strValue);
  }

  public override str(): string {
    return serializeDateTime(this.typedValue);
  }
}

export class TimeLiteral extends Literal<ITimeRepresentation> {
  public constructor(
    public override typedValue: ITimeRepresentation,
    public override strValue?: string,
    dataType?: string,
  ) {
    super(typedValue, dataType ?? TypeURL.XSD_TIME, strValue);
  }

  public override str(): string {
    return serializeTime(this.typedValue);
  }
}

export class DateLiteral extends Literal<IDateRepresentation> {
  public constructor(
    public override typedValue: IDateRepresentation,
    public override strValue?: string,
    dataType?: string,
  ) {
    super(typedValue, dataType ?? TypeURL.XSD_DATE, strValue);
  }

  public override str(): string {
    return serializeDate(this.typedValue);
  }
}

export class DurationLiteral extends Literal<Partial<IDurationRepresentation>> {
  public constructor(
    public override typedValue: Partial<IDurationRepresentation>,
    public override strValue?: string,
    dataType?: string,
  ) {
    super(typedValue, dataType ?? TypeURL.XSD_DURATION, strValue);
  }

  public override str(): string {
    return serializeDuration(this.typedValue);
  }
}

export class DayTimeDurationLiteral extends DurationLiteral {
  public constructor(
    public override typedValue: Partial<IDurationRepresentation>,
    public override strValue?: string,
    dataType?: string,
  ) {
    super(typedValue, strValue, dataType ?? TypeURL.XSD_DAY_TIME_DURATION);
  }
}

export class YearMonthDurationLiteral extends Literal<Partial<IYearMonthDurationRepresentation>> {
  public constructor(
    public override typedValue: Partial<IYearMonthDurationRepresentation>,
    public override strValue?: string,
    dataType?: string,
  ) {
    super(typedValue, dataType ?? TypeURL.XSD_YEAR_MONTH_DURATION, strValue);
  }

  public override str(): string {
    return serializeDuration(this.typedValue, 'P0M');
  }
}

/**
 * This class is used when a literal is parsed, and it's value is
 * an invalid lexical form for it's datatype. The spec defines value with
 * invalid lexical form are still valid terms, and as such we can not error
 * immediately. This class makes sure that the typedValue will remain undefined,
 * and the category 'nonlexical'. This way, only when operators apply to the
 * 'nonlexical' category, they will keep working, otherwise they will throw a
 * type error.
 * This seems to match the spec, except maybe for functions that accept
 * non-lexical values for their datatype.
 *
 * See:
 *  - https://www.w3.org/TR/xquery/#dt-type-error
 *  - https://www.w3.org/TR/rdf-concepts/#section-Literal-Value
 *  - https://www.w3.org/TR/xquery/#dt-ebv
 *  - ... some other more precise thing i can't find...
 */
export class NonLexicalLiteral extends Literal<{ toString: () => 'undefined' }> {
  public constructor(
    typedValue: undefined,
    dataType: string,
    private readonly openWorldType: ISuperTypeProvider,
    strValue?: string,
    language?: string,
  ) {
    super({ toString: () => 'undefined' }, dataType, strValue, language);
  }

  public override coerceEBV(): boolean {
    const isNumericOrBool =
      isSubTypeOf(this.dataType, TypeURL.XSD_BOOLEAN, this.openWorldType) ||
      isSubTypeOf(this.dataType, TypeAlias.SPARQL_NUMERIC, this.openWorldType);
    if (isNumericOrBool) {
      return false;
    }
    throw new Err.EBVCoercionError(this);
  }

  public override toRDF(dataFactory: ComunicaDataFactory): RDF.Literal {
    return dataFactory.literal(
      this.str(),
      this.language ?? dataFactory.namedNode(this.dataType),
    );
  }

  public override str(): string {
    return this.strValue ?? '';
  }
}

export function isNonLexicalLiteral(lit: Literal<any>): NonLexicalLiteral | undefined {
  if (lit instanceof NonLexicalLiteral) {
    return lit;
  }
  return undefined;
}<|MERGE_RESOLUTION|>--- conflicted
+++ resolved
@@ -1,13 +1,5 @@
-<<<<<<< HEAD
-=======
-import type { ComunicaDataFactory } from '@comunica/types';
-import type * as RDF from '@rdfjs/types';
-import { TermTransformer } from '../transformers/TermTransformer';
-import * as C from '../util/Consts';
-import { TypeAlias, TypeURL } from '../util/Consts';
-
->>>>>>> 9d925d53
 import type {
+  ComunicaDataFactory,
   IDateRepresentation,
   IDateTimeRepresentation,
   IDurationRepresentation,
@@ -16,12 +8,11 @@
   IYearMonthDurationRepresentation,
 } from '@comunica/types';
 import type * as RDF from '@rdfjs/types';
-import { DataFactory } from 'rdf-data-factory';
 import * as C from '../util/Consts';
 import { TypeAlias, TypeURL } from '../util/Consts';
 
 import * as Err from '../util/Errors';
-import { serializeDateTime, serializeDuration, serializeTime, serializeDate } from '../util/Serialization';
+import { serializeDate, serializeDateTime, serializeDuration, serializeTime } from '../util/Serialization';
 import { isSubTypeOf } from '../util/TypeHandling';
 import type { TermExpression, TermType } from './Expressions';
 import { ExpressionType } from './Expressions';
@@ -86,10 +77,13 @@
     super();
   }
 
-  public toRDF(): RDF.BaseQuad {
-    // eslint-disable-next-line ts/ban-ts-comment
-    // @ts-expect-error
-    return DF.quad(this.subject.toRDF(), this.predicate.toRDF(), this.object.toRDF(), this.graph.toRDF());
+  public toRDF(dataFactory: ComunicaDataFactory): RDF.BaseQuad {
+    return dataFactory.quad(
+      <RDF.Quad_Subject> this.subject.toRDF(dataFactory),
+      <RDF.Quad_Predicate> this.predicate.toRDF(dataFactory),
+      <RDF.Quad_Object> this.object.toRDF(dataFactory),
+      <RDF.Quad_Graph> this.graph.toRDF(dataFactory),
+    );
   }
 
   public override str(): string {
@@ -104,8 +98,8 @@
     super();
   }
 
-  public toRDF(): RDF.DefaultGraph {
-    return DF.defaultGraph();
+  public toRDF(dataFactory: ComunicaDataFactory): RDF.DefaultGraph {
+    return dataFactory.defaultGraph();
   }
 
   public override str(): string {
