--- conflicted
+++ resolved
@@ -2,16 +2,10 @@
  * These helpers provide a (albeit inflexible) DSL for writing function
  * definitions for the SPARQL functions.
  */
-<<<<<<< HEAD
-import type { IDateTimeRepresentation } from '@comunica/types';
+import { KeysInitQuery } from '@comunica/context-entries';
+import type { ComunicaDataFactory, IDateTimeRepresentation } from '@comunica/types';
 import type * as RDF from '@rdfjs/types';
-import { DataFactory } from 'rdf-data-factory';
-=======
-import type { ComunicaDataFactory } from '@comunica/types';
-import type * as RDF from '@rdfjs/types';
-import type { ICompleteSharedContext } from '../evaluators/evaluatorHelpers/BaseExpressionEvaluator';
->>>>>>> 9d925d53
-import type { Literal, TermExpression, Quad, ISerializable } from '../expressions';
+import type { ISerializable, Literal, Quad, TermExpression } from '../expressions';
 import * as E from '../expressions';
 import { NonLexicalLiteral } from '../expressions';
 import * as C from '../util/Consts';
@@ -53,7 +47,9 @@
     return (expressionEvaluator: IInternalEvaluator) => (args: TermExpression[]) => {
       for (const [ index, arg ] of args.entries()) {
         if (arg instanceof NonLexicalLiteral) {
-          throw new Err.InvalidLexicalForm(args[index].toRDF(context.dataFactory));
+          throw new Err.InvalidLexicalForm(
+            args[index].toRDF(expressionEvaluator.context.getSafe(KeysInitQuery.dataFactory)),
+          );
         }
       }
       return func(expressionEvaluator)(args);
