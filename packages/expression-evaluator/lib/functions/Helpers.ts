--- conflicted
+++ resolved
@@ -11,12 +11,12 @@
 import * as C from '../util/Consts';
 import { TypeURL } from '../util/Consts';
 import * as Err from '../util/Errors';
-<<<<<<< HEAD
-import type { ArgumentType, IInternalEvaluator, ImplementationFunction } from './OverloadTree';
-=======
-import type { ArgumentType } from './Core';
-import type { ImplementationFunction, ImplementationFunctionTuple } from './OverloadTree';
->>>>>>> cc464d36
+import type {
+  ArgumentType,
+  IInternalEvaluator,
+  ImplementationFunction,
+  ImplementationFunctionTuple,
+} from './OverloadTree';
 import { OverloadTree } from './OverloadTree';
 
 type Term = E.TermExpression;
@@ -46,23 +46,13 @@
   }
 
   private static wrapInvalidLexicalProtected(func: ImplementationFunction): ImplementationFunction {
-<<<<<<< HEAD
     return (expressionEvaluator: IInternalEvaluator) => (args: TermExpression[]) => {
-      args.forEach((arg, index) => {
-        if (arg instanceof NonLexicalLiteral) {
-          throw new Err.InvalidLexicalForm(args[index].toRDF());
-        }
-      });
-      return func(expressionEvaluator)(args);
-=======
-    return (context: ICompleteSharedContext) => (args: TermExpression[]) => {
       for (const [ index, arg ] of args.entries()) {
         if (arg instanceof NonLexicalLiteral) {
           throw new Err.InvalidLexicalForm(args[index].toRDF());
         }
       }
-      return func(context)(args);
->>>>>>> cc464d36
+      return func(expressionEvaluator)(args);
     };
   }
 
@@ -119,92 +109,57 @@
       ([ val ]: [T]) => op(expressionEvaluator)(val), addInvalidHandling);
   }
 
-<<<<<<< HEAD
-  public onUnaryTyped<T extends ISerializable>(type: ArgumentType,
-    op: (expressionEvaluator: IInternalEvaluator) => (val: T) => Term, addInvalidHandling = true): Builder {
+  public onUnaryTyped<T extends ISerializable>(
+    type: ArgumentType,
+    op: (expressionEvaluator: IInternalEvaluator) => (val: T) => Term,
+addInvalidHandling = true,
+  ): Builder {
     return this.set([ type ], expressionEvaluator => ([ val ]: [E.Literal<T>]) =>
       op(expressionEvaluator)(val.typedValue), addInvalidHandling);
   }
 
-  public onBinary<L extends Term, R extends Term>(types: ArgumentType[],
-    op: (expressionEvaluator: IInternalEvaluator) => (left: L, right: R) => Term, addInvalidHandling = true):
+  public onBinary<L extends Term, R extends Term>(
+    types: [ArgumentType, ArgumentType],
+    op: (expressionEvaluator: IInternalEvaluator) => (left: L, right: R) => Term,
+addInvalidHandling = true,
+  ):
     Builder {
     return this.set(types, expressionEvaluator =>
       ([ left, right ]: [L, R]) => op(expressionEvaluator)(left, right), addInvalidHandling);
   }
 
-  public onBinaryTyped<L extends ISerializable, R extends ISerializable>(types: ArgumentType[],
-    op: (expressionEvaluator: IInternalEvaluator) => (left: L, right: R) => Term, addInvalidHandling = true):
+  public onBinaryTyped<L extends ISerializable, R extends ISerializable>(
+    types: [ArgumentType, ArgumentType],
+    op: (expressionEvaluator: IInternalEvaluator) => (left: L, right: R) => Term,
+addInvalidHandling = true,
+  ):
     Builder {
-    return this.set(types,
+    return this.set(
+      types,
       expressionEvaluator =>
         ([ left, right ]: [E.Literal<L>, E.Literal<R>]) => op(expressionEvaluator)(left.typedValue, right.typedValue),
-      addInvalidHandling);
-  }
-
-  public onTernaryTyped<A1 extends ISerializable, A2 extends ISerializable, A3 extends ISerializable>(
-    types: ArgumentType[], op: (expressionEvaluator: IInternalEvaluator)
-    => (a1: A1, a2: A2, a3: A3) => Term, addInvalidHandling = true,
-=======
-  public onUnaryTyped<T extends ISerializable>(
-    type: ArgumentType,
-    op: (context: ICompleteSharedContext) => (val: T) => Term,
-addInvalidHandling = true,
-  ): Builder {
-    return this.set([ type ], context => ([ val ]: [E.Literal<T>]) => op(context)(val.typedValue), addInvalidHandling);
-  }
-
-  public onBinary<L extends Term, R extends Term>(
-    types: [ArgumentType, ArgumentType],
-    op: (context: ICompleteSharedContext) => (left: L, right: R) => Term,
-addInvalidHandling = true,
-  ): Builder {
-    return this.set(types, context => ([ left, right ]: [L, R]) => op(context)(left, right), addInvalidHandling);
-  }
-
-  public onBinaryTyped<L extends ISerializable, R extends ISerializable>(
-    types: [ArgumentType, ArgumentType],
-    op: (context: ICompleteSharedContext) => (left: L, right: R) => Term,
-addInvalidHandling = true,
-  ): Builder {
-    return this.set(
-      types,
-      context => ([ left, right ]: [E.Literal<L>, E.Literal<R>]) => op(context)(left.typedValue, right.typedValue),
       addInvalidHandling,
     );
   }
 
   public onTernaryTyped<A1 extends ISerializable, A2 extends ISerializable, A3 extends ISerializable>(
     types: [ArgumentType, ArgumentType, ArgumentType],
-    op: (context: ICompleteSharedContext)
+    op: (expressionEvaluator: IInternalEvaluator)
     => (a1: A1, a2: A2, a3: A3) => Term,
 addInvalidHandling = true,
->>>>>>> cc464d36
   ): Builder {
     return this.set(types, expressionEvaluator => ([ a1, a2, a3 ]: [E.Literal<A1>, E.Literal<A2>, E.Literal<A3>]) =>
       op(expressionEvaluator)(a1.typedValue, a2.typedValue, a3.typedValue), addInvalidHandling);
   }
 
-<<<<<<< HEAD
-  public onTernary<A1 extends Term, A2 extends Term, A3 extends Term>(types: ArgumentType[],
+  public onTernary<A1 extends Term, A2 extends Term, A3 extends Term>(
+    types: [ArgumentType, ArgumentType, ArgumentType],
     op: (expressionEvaluator: IInternalEvaluator) =>
-    (a1: A1, a2: A2, a3: A3) => Term, addInvalidHandling = true): Builder {
+    (a1: A1, a2: A2, a3: A3) => Term,
+addInvalidHandling = true,
+  ): Builder {
     return this.set(types, expressionEvaluator =>
       ([ a1, a2, a3 ]: [A1, A2, A3]) => op(expressionEvaluator)(a1, a2, a3), addInvalidHandling);
-  }
-
-  public onQuaternaryTyped<A1 extends ISerializable, A2 extends ISerializable,
-    A3 extends ISerializable, A4 extends ISerializable>(types: ArgumentType[],
-    op: (expressionEvaluator: IInternalEvaluator) => (a1: A1, a2: A2, a3: A3, a4: A4) => Term,
-    addInvalidHandling = true): Builder {
-    return this.set(types, expressionEvaluator =>
-=======
-  public onTernary<A1 extends Term, A2 extends Term, A3 extends Term>(
-    types: [ArgumentType, ArgumentType, ArgumentType],
-    op: (context: ICompleteSharedContext) => (a1: A1, a2: A2, a3: A3) => Term,
-addInvalidHandling = true,
-  ): Builder {
-    return this.set(types, context => ([ a1, a2, a3 ]: [A1, A2, A3]) => op(context)(a1, a2, a3), addInvalidHandling);
   }
 
   public onQuaternaryTyped<
@@ -214,61 +169,43 @@
 A4 extends ISerializable,
 >(
     types: [ArgumentType, ArgumentType, ArgumentType, ArgumentType],
-    op: (context: ICompleteSharedContext) => (a1: A1, a2: A2, a3: A3, a4: A4) => Term,
-addInvalidHandling = true,
-  ): Builder {
-    return this.set(types, context =>
->>>>>>> cc464d36
+    op: (expressionEvaluator: IInternalEvaluator) => (a1: A1, a2: A2, a3: A3, a4: A4) => Term,
+addInvalidHandling = true,
+  ): Builder {
+    return this.set(types, expressionEvaluator =>
       ([ a1, a2, a3, a4 ]: [E.Literal<A1>, E.Literal<A2>, E.Literal<A3>, E.Literal<A4>]) =>
         op(expressionEvaluator)(a1.typedValue, a2.typedValue, a3.typedValue, a4.typedValue), addInvalidHandling);
   }
 
-<<<<<<< HEAD
-  public onTerm1(op: (expressionEvaluator: IInternalEvaluator) =>
-  (term: Term) => Term, addInvalidHandling = false): Builder {
+  public onTerm1<T extends Term>(
+    op: (expressionEvaluator: IInternalEvaluator) =>
+    (term: T) => Term,
+addInvalidHandling = false,
+  ): Builder {
     return this.set(
       [ 'term' ],
-      expressionEvaluator => ([ term ]: [Term]) => op(expressionEvaluator)(term),
-=======
-  public onTerm1<T extends Term>(
-    op: (context: ICompleteSharedContext) => (term: T) => Term,
-addInvalidHandling = false,
-  ): Builder {
-    return this.set(
-      [ 'term' ],
-      context => ([ term ]: [T]) => op(context)(term),
->>>>>>> cc464d36
-      addInvalidHandling,
-    );
-  }
-
-<<<<<<< HEAD
+      expressionEvaluator => ([ term ]: [T]) => op(expressionEvaluator)(term),
+      addInvalidHandling,
+    );
+  }
+
   public onTerm3(op: (expressionEvaluator: IInternalEvaluator) => (t1: Term, t2: Term, t3: Term) => Term):
   Builder {
-    return this.set([ 'term', 'term', 'term' ],
-      expressionEvaluator => ([ t1, t2, t3 ]: [Term, Term, Term]) => op(expressionEvaluator)(t1, t2, t3));
-=======
-  public onTerm3(op: (context: ICompleteSharedContext) => (t1: Term, t2: Term, t3: Term) => Term): Builder {
     return this.set(
       [ 'term', 'term', 'term' ],
-      context => ([ t1, t2, t3 ]: [Term, Term, Term]) => op(context)(t1, t2, t3),
-    );
->>>>>>> cc464d36
+      expressionEvaluator => ([ t1, t2, t3 ]: [Term, Term, Term]) => op(expressionEvaluator)(t1, t2, t3),
+    );
   }
 
   public onQuad1(op: (expressionEvaluator: IInternalEvaluator) => (term: Term & Quad) => Term): Builder {
     return this.set([ 'quad' ], expressionEvaluator => ([ term ]: [Term & Quad]) => op(expressionEvaluator)(term));
   }
 
-<<<<<<< HEAD
-  public onLiteral1<T extends ISerializable>(op: (expressionEvaluator: IInternalEvaluator) =>
-  (lit: E.Literal<T>) => Term, addInvalidHandling = true): Builder {
-=======
   public onLiteral1<T extends ISerializable>(
-    op: (context: ICompleteSharedContext) => (lit: E.Literal<T>) => Term,
-addInvalidHandling = true,
-  ): Builder {
->>>>>>> cc464d36
+    op: (expressionEvaluator: IInternalEvaluator) =>
+    (lit: E.Literal<T>) => Term,
+addInvalidHandling = true,
+  ): Builder {
     return this.set(
       [ 'literal' ],
       expressionEvaluator => ([ term ]: [E.Literal<T>]) => op(expressionEvaluator)(term),
@@ -276,15 +213,10 @@
     );
   }
 
-<<<<<<< HEAD
-  public onBoolean1(op: (expressionEvaluator: IInternalEvaluator) => (lit: E.BooleanLiteral) => Term,
-    addInvalidHandling = true): Builder {
-=======
   public onBoolean1(
-    op: (context: ICompleteSharedContext) => (lit: E.BooleanLiteral) => Term,
-addInvalidHandling = true,
-  ): Builder {
->>>>>>> cc464d36
+    op: (expressionEvaluator: IInternalEvaluator) => (lit: E.BooleanLiteral) => Term,
+addInvalidHandling = true,
+  ): Builder {
     return this.set(
       [ C.TypeURL.XSD_BOOLEAN ],
       expressionEvaluator => ([ lit ]: [E.BooleanLiteral]) => op(expressionEvaluator)(lit),
@@ -292,15 +224,10 @@
     );
   }
 
-<<<<<<< HEAD
-  public onBoolean1Typed(op: (expressionEvaluator: IInternalEvaluator) => (lit: boolean) => Term,
-    addInvalidHandling = true): Builder {
-=======
   public onBoolean1Typed(
-    op: (context: ICompleteSharedContext) => (lit: boolean) => Term,
-addInvalidHandling = true,
-  ): Builder {
->>>>>>> cc464d36
+    op: (expressionEvaluator: IInternalEvaluator) => (lit: boolean) => Term,
+addInvalidHandling = true,
+  ): Builder {
     return this.set(
       [ C.TypeURL.XSD_BOOLEAN ],
       expressionEvaluator => ([ lit ]: [E.BooleanLiteral]) => op(expressionEvaluator)(lit.typedValue),
@@ -308,15 +235,10 @@
     );
   }
 
-<<<<<<< HEAD
-  public onString1(op: (expressionEvaluator: IInternalEvaluator) => (lit: E.Literal<string>) => Term,
-    addInvalidHandling = true): Builder {
-=======
   public onString1(
-    op: (context: ICompleteSharedContext) => (lit: E.Literal<string>) => Term,
-addInvalidHandling = true,
-  ): Builder {
->>>>>>> cc464d36
+    op: (expressionEvaluator: IInternalEvaluator) => (lit: E.Literal<string>) => Term,
+addInvalidHandling = true,
+  ): Builder {
     return this.set(
       [ C.TypeURL.XSD_STRING ],
       expressionEvaluator => ([ lit ]: [E.Literal<string>]) => op(expressionEvaluator)(lit),
@@ -324,15 +246,10 @@
     );
   }
 
-<<<<<<< HEAD
-  public onString1Typed(op: (expressionEvaluator: IInternalEvaluator) => (lit: string) => Term,
-    addInvalidHandling = true): Builder {
-=======
   public onString1Typed(
-    op: (context: ICompleteSharedContext) => (lit: string) => Term,
-addInvalidHandling = true,
-  ): Builder {
->>>>>>> cc464d36
+    op: (expressionEvaluator: IInternalEvaluator) => (lit: string) => Term,
+addInvalidHandling = true,
+  ): Builder {
     return this.set(
       [ C.TypeURL.XSD_STRING ],
       expressionEvaluator => ([ lit ]: [E.Literal<string>]) => op(expressionEvaluator)(lit.typedValue),
@@ -340,15 +257,10 @@
     );
   }
 
-<<<<<<< HEAD
-  public onLangString1(op: (expressionEvaluator: IInternalEvaluator) => (lit: E.LangStringLiteral) => Term,
-    addInvalidHandling = true): Builder {
-=======
   public onLangString1(
-    op: (context: ICompleteSharedContext) => (lit: E.LangStringLiteral) => Term,
-addInvalidHandling = true,
-  ): Builder {
->>>>>>> cc464d36
+    op: (expressionEvaluator: IInternalEvaluator) => (lit: E.LangStringLiteral) => Term,
+addInvalidHandling = true,
+  ): Builder {
     return this.set(
       [ C.TypeURL.RDF_LANG_STRING ],
       expressionEvaluator => ([ lit ]: [E.LangStringLiteral]) => op(expressionEvaluator)(lit),
@@ -356,15 +268,10 @@
     );
   }
 
-<<<<<<< HEAD
-  public onStringly1(op: (expressionEvaluator: IInternalEvaluator) => (lit: E.Literal<string>) => Term,
-    addInvalidHandling = true): Builder {
-=======
   public onStringly1(
-    op: (context: ICompleteSharedContext) => (lit: E.Literal<string>) => Term,
-addInvalidHandling = true,
-  ): Builder {
->>>>>>> cc464d36
+    op: (expressionEvaluator: IInternalEvaluator) => (lit: E.Literal<string>) => Term,
+addInvalidHandling = true,
+  ): Builder {
     return this.set(
       [ C.TypeAlias.SPARQL_STRINGLY ],
       expressionEvaluator => ([ lit ]: [E.Literal<string>]) => op(expressionEvaluator)(lit),
@@ -372,15 +279,10 @@
     );
   }
 
-<<<<<<< HEAD
-  public onStringly1Typed(op: (expressionEvaluator: IInternalEvaluator) => (lit: string) => Term,
-    addInvalidHandling = true): Builder {
-=======
   public onStringly1Typed(
-    op: (context: ICompleteSharedContext) => (lit: string) => Term,
-addInvalidHandling = true,
-  ): Builder {
->>>>>>> cc464d36
+    op: (expressionEvaluator: IInternalEvaluator) => (lit: string) => Term,
+addInvalidHandling = true,
+  ): Builder {
     return this.set(
       [ C.TypeAlias.SPARQL_STRINGLY ],
       expressionEvaluator => ([ lit ]: [E.Literal<string>]) => op(expressionEvaluator)(lit.typedValue),
@@ -388,15 +290,10 @@
     );
   }
 
-<<<<<<< HEAD
-  public onNumeric1(op: (expressionEvaluator: IInternalEvaluator) => (val: E.NumericLiteral) => Term,
-    addInvalidHandling = true): Builder {
-=======
   public onNumeric1(
-    op: (context: ICompleteSharedContext) => (val: E.NumericLiteral) => Term,
-addInvalidHandling = true,
-  ): Builder {
->>>>>>> cc464d36
+    op: (expressionEvaluator: IInternalEvaluator) => (val: E.NumericLiteral) => Term,
+addInvalidHandling = true,
+  ): Builder {
     return this.set(
       [ C.TypeAlias.SPARQL_NUMERIC ],
       expressionEvaluator => ([ val ]: [E.NumericLiteral]) => op(expressionEvaluator)(val),
@@ -404,25 +301,16 @@
     );
   }
 
-<<<<<<< HEAD
-  public onDateTime1(op: (expressionEvaluator: IInternalEvaluator) => (date: E.DateTimeLiteral) => Term,
-    addInvalidHandling = true): Builder {
-    return this
-      .set([ C.TypeURL.XSD_DATE_TIME ],
-        expressionEvaluator => ([ val ]: [E.DateTimeLiteral]) => op(expressionEvaluator)(val),
-        addInvalidHandling);
-=======
   public onDateTime1(
-    op: (context: ICompleteSharedContext) => (date: E.DateTimeLiteral) => Term,
+    op: (expressionEvaluator: IInternalEvaluator) => (date: E.DateTimeLiteral) => Term,
 addInvalidHandling = true,
   ): Builder {
     return this
       .set(
         [ C.TypeURL.XSD_DATE_TIME ],
-        context => ([ val ]: [E.DateTimeLiteral]) => op(context)(val),
+        expressionEvaluator => ([ val ]: [E.DateTimeLiteral]) => op(expressionEvaluator)(val),
         addInvalidHandling,
       );
->>>>>>> cc464d36
   }
 
   /**
@@ -433,35 +321,20 @@
    * @param addInvalidHandling whether to add invalid handling,
    *   whether to add @param op in @see wrapInvalidLexicalProtected
    */
-<<<<<<< HEAD
-  public numericConverter(op: (expressionEvaluator: IInternalEvaluator) => (val: number) => number,
-    addInvalidHandling = true): Builder {
+  public numericConverter(
+    op: (expressionEvaluator: IInternalEvaluator) => (val: number) => number,
+addInvalidHandling = true,
+  ): Builder {
     const evalHelper = (expressionEvaluator: IInternalEvaluator) => (arg: Term): number =>
       op(expressionEvaluator)((<Literal<number>>arg).typedValue);
-    return this.onBinary([ TypeURL.XSD_INTEGER ], expressionEvaluator => arg =>
+    return this.onUnary(TypeURL.XSD_INTEGER, expressionEvaluator => arg =>
       integer(evalHelper(expressionEvaluator)(arg)), addInvalidHandling)
-      .onBinary([ TypeURL.XSD_DECIMAL ], expressionEvaluator => arg =>
+      .onUnary(TypeURL.XSD_DECIMAL, expressionEvaluator => arg =>
         decimal(evalHelper(expressionEvaluator)(arg)), addInvalidHandling)
-      .onBinary([ TypeURL.XSD_FLOAT ], expressionEvaluator => arg =>
+      .onUnary(TypeURL.XSD_FLOAT, expressionEvaluator => arg =>
         float(evalHelper(expressionEvaluator)(arg)), addInvalidHandling)
-      .onBinary([ TypeURL.XSD_DOUBLE ], expressionEvaluator => arg =>
+      .onUnary(TypeURL.XSD_DOUBLE, expressionEvaluator => arg =>
         double(evalHelper(expressionEvaluator)(arg)), addInvalidHandling);
-=======
-  public numericConverter(
-    op: (context: ICompleteSharedContext) => (val: number) => number,
-addInvalidHandling = true,
-  ): Builder {
-    const evalHelper = (context: ICompleteSharedContext) => (arg: Term): number =>
-      op(context)((<Literal<number>>arg).typedValue);
-    return this.onUnary(TypeURL.XSD_INTEGER, context => arg =>
-      integer(evalHelper(context)(arg)), addInvalidHandling)
-      .onUnary(TypeURL.XSD_DECIMAL, context => arg =>
-        decimal(evalHelper(context)(arg)), addInvalidHandling)
-      .onUnary(TypeURL.XSD_FLOAT, context => arg =>
-        float(evalHelper(context)(arg)), addInvalidHandling)
-      .onUnary(TypeURL.XSD_DOUBLE, context => arg =>
-        double(evalHelper(context)(arg)), addInvalidHandling);
->>>>>>> cc464d36
   }
 
   /**
@@ -475,9 +348,10 @@
    * https://www.w3.org/TR/xpath20/#mapping
    * Above url is referenced in the sparql spec: https://www.w3.org/TR/sparql11-query/#OperatorMapping
    */
-<<<<<<< HEAD
-  public arithmetic(op: (expressionEvaluator: IInternalEvaluator) => (left: number, right: number) => number,
-    addInvalidHandling = true): Builder {
+  public arithmetic(
+    op: (expressionEvaluator: IInternalEvaluator) => (left: number, right: number) => number,
+addInvalidHandling = true,
+  ): Builder {
     const evalHelper = (expressionEvaluator: IInternalEvaluator) => (left: Term, right: Term): number =>
       op(expressionEvaluator)((<Literal<number>>left).typedValue, (<Literal<number>>right).typedValue);
     return this.onBinary([ TypeURL.XSD_INTEGER, TypeURL.XSD_INTEGER ], expressionEvaluator => (left, right) =>
@@ -495,39 +369,13 @@
   ): Builder {
     return this.numeric(expressionEvaluator => ([ left, right ]: E.NumericLiteral[]) => {
       const result = test(expressionEvaluator)(left.typedValue, right.typedValue);
-=======
-  public arithmetic(
-    op: (context: ICompleteSharedContext) => (left: number, right: number) => number,
-addInvalidHandling = true,
-  ): Builder {
-    const evalHelper = (context: ICompleteSharedContext) => (left: Term, right: Term): number =>
-      op(context)((<Literal<number>>left).typedValue, (<Literal<number>>right).typedValue);
-    return this.onBinary([ TypeURL.XSD_INTEGER, TypeURL.XSD_INTEGER ], context => (left, right) =>
-      integer(evalHelper(context)(left, right)), addInvalidHandling)
-      .onBinary([ TypeURL.XSD_DECIMAL, TypeURL.XSD_DECIMAL ], context => (left, right) =>
-        decimal(evalHelper(context)(left, right)), addInvalidHandling)
-      .onBinary([ TypeURL.XSD_FLOAT, TypeURL.XSD_FLOAT ], context => (left, right) =>
-        float(evalHelper(context)(left, right)), addInvalidHandling)
-      .onBinary([ TypeURL.XSD_DOUBLE, TypeURL.XSD_DOUBLE ], context => (left, right) =>
-        double(evalHelper(context)(left, right)), addInvalidHandling);
-  }
-
-  public numberTest(test: (context: ICompleteSharedContext) => (left: number, right: number) => boolean): Builder {
-    return this.numeric(context => ([ left, right ]: E.NumericLiteral[]) => {
-      const result = test(context)(left.typedValue, right.typedValue);
->>>>>>> cc464d36
       return bool(result);
     });
   }
 
   public stringTest(
-<<<<<<< HEAD
     test: (expressionEvaluator: IInternalEvaluator) => (left: string, right: string) => boolean,
-    addInvalidHandling = true,
-=======
-    test: (context: ICompleteSharedContext) => (left: string, right: string) => boolean,
-addInvalidHandling = true,
->>>>>>> cc464d36
+addInvalidHandling = true,
   ): Builder {
     return this
       .set(
@@ -541,13 +389,8 @@
   }
 
   public booleanTest(
-<<<<<<< HEAD
     test: (expressionEvaluator: IInternalEvaluator) => (left: boolean, right: boolean) => boolean,
-    addInvalidHandling = true,
-=======
-    test: (context: ICompleteSharedContext) => (left: boolean, right: boolean) => boolean,
-addInvalidHandling = true,
->>>>>>> cc464d36
+addInvalidHandling = true,
   ): Builder {
     return this
       .set(
