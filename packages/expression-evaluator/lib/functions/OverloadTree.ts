<<<<<<< HEAD
import type { GeneralSuperTypeDict, IActionContext, ISuperTypeProvider } from '@comunica/types';
import type * as RDF from '@rdfjs/types';
import { isLiteralTermExpression } from '../expressions';
import type * as E from '../expressions';
import type * as C from '../util/Consts';
import type { OverrideType } from '../util/TypeHandling';
=======
import type { ICompleteSharedContext } from '../evaluators/evaluatorHelpers/BaseExpressionEvaluator';
import type * as E from '../expressions';
import { isLiteralTermExpression, TermExpression } from '../expressions';
import type { KnownLiteralTypes } from '../util/Consts';
import type { GeneralSuperTypeDict, ISuperTypeProvider, OverrideType } from '../util/TypeHandling';
>>>>>>> cc464d36
import {
  asGeneralType,
  asKnownLiteralType,
  asOverrideType,
  getSuperTypes,
  superTypeDictTable,
  typePromotion,
} from '../util/TypeHandling';

// Function and operator arguments are 'flattened' in the SPARQL spec.
// If the argument is a literal, the datatype often also matters.
export type ArgumentType = 'term' | E.TermType | C.TypeURL | C.TypeAlias;

export type SearchStack = OverloadTree[];
<<<<<<< HEAD

export interface IInternalEvaluator {
  evaluatorExpressionEvaluation: (expr: E.Expression, mapping: RDF.Bindings) => Promise<E.Term>;

  context: IActionContext;
}

export type ImplementationFunction = (expressionEvaluator: IInternalEvaluator) => E.SimpleApplication;
=======
export type ImplementationFunction = (sharedContext: ICompleteSharedContext) => E.SimpleApplication;
export type ImplementationFunctionTuple<T> = (sharedContext: ICompleteSharedContext) => E.SimpleApplicationTuple<T>;
>>>>>>> cc464d36
interface IFunctionArgumentsCacheObj {
  func?: ImplementationFunction;
  cache?: FunctionArgumentsCache;
}
export type FunctionArgumentsCache = Record<string, IFunctionArgumentsCacheObj>;
/**
 * Maps argument types on their specific implementation in a tree like structure.
 * When adding any functionality to this class, make sure you add it to SpecialFunctions as well.
 */
export class OverloadTree {
  private implementation?: ImplementationFunction | undefined;
  // We need this field. e.g. decimal decimal should be kept even when double double is added.
  // We use promotion count to check priority.
  private promotionCount?: number | undefined;
  private readonly generalOverloads: Record<'term' | E.TermType, OverloadTree>;
  private readonly literalOverLoads: [OverrideType, OverloadTree][];
  private readonly depth: number;

  public constructor(private readonly identifier: string, depth?: number) {
    this.implementation = undefined;
    this.generalOverloads = Object.create(null);
    this.literalOverLoads = [];
    this.depth = depth ?? 0;
    this.promotionCount = undefined;
  }

  private getSubtree(overrideType: ArgumentType): OverloadTree | undefined {
    const generalType = asGeneralType(overrideType);
    if (generalType) {
      return this.generalOverloads[generalType];
    }
    for (const [ type, overloadTree ] of this.literalOverLoads) {
      if (overrideType === type) {
        return overloadTree;
      }
    }
    return undefined;
  }

  /**
   * Get the implementation for the types that exactly match @param args .
   */
  public getImplementationExact(args: ArgumentType[]): ImplementationFunction | undefined {
    // eslint-disable-next-line ts/no-this-alias
    let node: OverloadTree | undefined = this;
    for (const expression of args) {
      node = node.getSubtree(expression);
      if (!node) {
        return undefined;
      }
    }
    return node.implementation;
  }

  /**
   * Searches in a depth first way for the best matching overload. considering this a the tree's root.
   * @param args the arguments to the function.
   * @param superTypeProvider
   * @param functionArgumentsCache
   */
  public search(
    args: E.TermExpression[],
    superTypeProvider: ISuperTypeProvider,
    functionArgumentsCache: FunctionArgumentsCache,
  ):
    ImplementationFunction | undefined {
    let cacheIter: IFunctionArgumentsCacheObj | undefined = functionArgumentsCache[this.identifier];
    let searchIndex = 0;
    while (searchIndex < args.length && cacheIter?.cache) {
      const term = args[searchIndex];
      const literalExpression = isLiteralTermExpression(term);
      cacheIter = cacheIter.cache[literalExpression ? literalExpression.dataType : term.termType];
      searchIndex++;
    }
    if (searchIndex === args.length && cacheIter?.func) {
      return cacheIter.func;
    }

    // SearchStack is a stack of all node's that need to be checked for implementation.
    // It provides an easy way to keep order in our search.
    const searchStack: { node: OverloadTree; index: number }[] = [];
    const startIndex = 0;
    if (args.length === 0) {
      return this.implementation;
    }
    // GetSubTreeWithArg return a SearchStack containing the node's that should be contacted next.
    // We also log the index since there is no other way to remember this index.
    // the provided stack should be pushed on top of our search stack since it also has it's order.
    searchStack.push(...this.getSubTreeWithArg(args[startIndex], superTypeProvider).map(node =>
      ({ node, index: startIndex + 1 })));
    while (searchStack.length > 0) {
      const { index, node } = <{ node: OverloadTree; index: number }>searchStack.pop();
      // We check the implementation because it would be possible a path is created but not implemented.
      // ex: f(double, double, double) and f(term, term). and calling f(double, double).
      if (index === args.length && node.implementation) {
        this.addToCache(functionArgumentsCache, args, node.implementation);
        return node.implementation;
      }
      searchStack.push(...node.getSubTreeWithArg(args[index], superTypeProvider).map(item =>
        ({ node: item, index: index + 1 })));
    }
    // Calling a function with one argument but finding no implementation should return no implementation.
    // Not even the one with no arguments.
    return undefined;
  }

  private addToCache(
    functionArgumentsCache: FunctionArgumentsCache,
    args: E.TermExpression[],
    func?: ImplementationFunction | undefined,
  ): void {
    function getDefault(lruCache: FunctionArgumentsCache, key: string): IFunctionArgumentsCacheObj {
      if (!(key in lruCache)) {
        lruCache[key] = {};
      }
      return lruCache[key];
    }
    let cache = getDefault(functionArgumentsCache, this.identifier);
    for (const term of args) {
      const literalExpression = isLiteralTermExpression(term);
      const key = literalExpression ? literalExpression.dataType : term.termType;
      cache.cache = cache.cache ?? {};
      cache = getDefault(cache.cache, key);
    }
    cache.func = func;
  }

  /**
   * Adds an overload to the tree structure considering this as the tree's root.
   * @param argumentTypes a list of argumentTypes that would need to be provided in
   * the same order to get the implementation.
   * @param func the implementation for this overload.
   */
  public addOverload(argumentTypes: ArgumentType[], func: ImplementationFunction): void {
    this._addOverload([ ...argumentTypes ], func, 0);
  }

  private _addOverload(argumentTypes: ArgumentType[], func: ImplementationFunction, promotionCount: number): void {
    const [ argumentType, ..._argumentTypes ] = argumentTypes;
    if (!argumentType) {
      if (this.promotionCount === undefined || promotionCount <= this.promotionCount) {
        this.promotionCount = promotionCount;
        this.implementation = func;
      }
      return;
    }
    let nextTree = this.getSubtree(argumentType);
    if (!nextTree) {
      const newNode = new OverloadTree(this.identifier, this.depth + 1);
      const generalType = asGeneralType(argumentType);
      if (generalType) {
        this.generalOverloads[generalType] = newNode;
      }
      const overrideType = asOverrideType(argumentType);
      if (overrideType) {
        this.literalOverLoads.push([ overrideType, newNode ]);
      }
      nextTree = newNode;
    }
    nextTree._addOverload(_argumentTypes, func, promotionCount);

    if (typePromotion[argumentType]) {
      for (const ret of typePromotion[argumentType]!) {
        this.addPromotedOverload(
          ret.typeToPromote,
          func,
          ret.conversionFunction,
          _argumentTypes,
          promotionCount,
        );
      }
    }
  }

  private addPromotedOverload(
    typeToPromote: OverrideType,
    func: ImplementationFunction,
    conversionFunction: (arg: E.TermExpression) => E.TermExpression,
    argumentTypes: ArgumentType[],
    promotionCount: number,
  ): void {
    let nextTree = this.getSubtree(typeToPromote);
    if (!nextTree) {
      const newNode = new OverloadTree(this.identifier, this.depth + 1);
      this.literalOverLoads.push([ typeToPromote, newNode ]);
      nextTree = newNode;
    }
    nextTree._addOverload(argumentTypes, funcConf => args => func(funcConf)([
      ...args.slice(0, this.depth),
      conversionFunction(args[this.depth]),
      ...args.slice(this.depth + 1, args.length),
    ]), promotionCount + 1);
  }

  /**
   * @param arg term to try and match to possible overloads of this node.
   * @param openWorldType interface allowing to discover relations between types.
   * @returns SearchStack a stack with top element the next node that should be asked for implementation or overload.
   */
  private getSubTreeWithArg(arg: E.TermExpression, openWorldType: ISuperTypeProvider): SearchStack {
    const res: SearchStack = [];
    const literalExpression = isLiteralTermExpression(arg);
    // These types refer to Type exported by lib/util/Consts.ts
    if (this.generalOverloads.term) {
      res.push(this.generalOverloads.term);
    }
    // TermTypes are defined in E.TermType.
    if (this.generalOverloads[arg.termType]) {
      res.push(this.generalOverloads[arg.termType]);
    }
    if (literalExpression) {
      // Defending implementation. Mainly the scary sort.
      // This function has cost O(n) + O(m * log(m)) with n = amount of overloads and m = amount of matched overloads
      // We map over each of the overloads, filter only the once that can be used (this is normally 1 or 2).
      // The sort function on an array with 1 or 2 arguments will be negligible.
      const concreteType = asKnownLiteralType(literalExpression.dataType);
      let subExtensionTable: GeneralSuperTypeDict;
      if (concreteType) {
        // Concrete dataType is known by expression-evaluator.
        subExtensionTable = superTypeDictTable[concreteType];
      } else {
        // Datatype is a custom datatype
        subExtensionTable = getSuperTypes(literalExpression.dataType, openWorldType);
      }
      const matches: [number, OverloadTree][] = this.literalOverLoads.filter(([ matchType, _ ]) =>
        matchType in subExtensionTable)
<<<<<<< HEAD
        .map(([ matchType, tree ]) => [ subExtensionTable[<C.KnownLiteralTypes> matchType], tree ]);
=======
        .map(([ matchType, tree ]) => [ subExtensionTable[<KnownLiteralTypes> matchType], tree ]);
      // eslint-disable-next-line unused-imports/no-unused-vars
>>>>>>> cc464d36
      matches.sort(([ prioA, matchTypeA ], [ prioB, matchTypeB ]) => prioA - prioB);
      res.push(...matches.map(([ _, sortedType ]) => sortedType));
    }
    return res;
  }
<<<<<<< HEAD
}

export interface IEvalContext {
  args: E.Expression[];
  mapping: RDF.Bindings;
  exprEval: IInternalEvaluator;
}

export type FunctionApplication = (evalContext: IEvalContext) => Promise<E.TermExpression>;
=======
}
>>>>>>> cc464d36
<|MERGE_RESOLUTION|>--- conflicted
+++ resolved
@@ -1,17 +1,9 @@
-<<<<<<< HEAD
 import type { GeneralSuperTypeDict, IActionContext, ISuperTypeProvider } from '@comunica/types';
 import type * as RDF from '@rdfjs/types';
-import { isLiteralTermExpression } from '../expressions';
+import { isLiteralTermExpression, TermExpression } from '../expressions';
 import type * as E from '../expressions';
 import type * as C from '../util/Consts';
 import type { OverrideType } from '../util/TypeHandling';
-=======
-import type { ICompleteSharedContext } from '../evaluators/evaluatorHelpers/BaseExpressionEvaluator';
-import type * as E from '../expressions';
-import { isLiteralTermExpression, TermExpression } from '../expressions';
-import type { KnownLiteralTypes } from '../util/Consts';
-import type { GeneralSuperTypeDict, ISuperTypeProvider, OverrideType } from '../util/TypeHandling';
->>>>>>> cc464d36
 import {
   asGeneralType,
   asKnownLiteralType,
@@ -26,7 +18,6 @@
 export type ArgumentType = 'term' | E.TermType | C.TypeURL | C.TypeAlias;
 
 export type SearchStack = OverloadTree[];
-<<<<<<< HEAD
 
 export interface IInternalEvaluator {
   evaluatorExpressionEvaluation: (expr: E.Expression, mapping: RDF.Bindings) => Promise<E.Term>;
@@ -35,10 +26,8 @@
 }
 
 export type ImplementationFunction = (expressionEvaluator: IInternalEvaluator) => E.SimpleApplication;
-=======
-export type ImplementationFunction = (sharedContext: ICompleteSharedContext) => E.SimpleApplication;
-export type ImplementationFunctionTuple<T> = (sharedContext: ICompleteSharedContext) => E.SimpleApplicationTuple<T>;
->>>>>>> cc464d36
+export type ImplementationFunctionTuple<T> = (expressionEvaluator: IInternalEvaluator) => E.SimpleApplicationTuple<T>;
+
 interface IFunctionArgumentsCacheObj {
   func?: ImplementationFunction;
   cache?: FunctionArgumentsCache;
@@ -265,18 +254,13 @@
       }
       const matches: [number, OverloadTree][] = this.literalOverLoads.filter(([ matchType, _ ]) =>
         matchType in subExtensionTable)
-<<<<<<< HEAD
         .map(([ matchType, tree ]) => [ subExtensionTable[<C.KnownLiteralTypes> matchType], tree ]);
-=======
-        .map(([ matchType, tree ]) => [ subExtensionTable[<KnownLiteralTypes> matchType], tree ]);
       // eslint-disable-next-line unused-imports/no-unused-vars
->>>>>>> cc464d36
       matches.sort(([ prioA, matchTypeA ], [ prioB, matchTypeB ]) => prioA - prioB);
       res.push(...matches.map(([ _, sortedType ]) => sortedType));
     }
     return res;
   }
-<<<<<<< HEAD
 }
 
 export interface IEvalContext {
@@ -285,7 +269,4 @@
   exprEval: IInternalEvaluator;
 }
 
-export type FunctionApplication = (evalContext: IEvalContext) => Promise<E.TermExpression>;
-=======
-}
->>>>>>> cc464d36
+export type FunctionApplication = (evalContext: IEvalContext) => Promise<E.TermExpression>;