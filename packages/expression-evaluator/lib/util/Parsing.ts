// TODO: Find a library for this, because this is basically an xsd datatypes parser

import type {
  IDateRepresentation,
  IDateTimeRepresentation,
  IDayTimeDurationRepresentation,
<<<<<<< HEAD
  IDurationRepresentation, ITimeRepresentation, ITimeZoneRepresentation,
  IYearMonthDurationRepresentation,
} from '@comunica/types';
=======
  IDurationRepresentation,
  ITimeRepresentation,
  ITimeZoneRepresentation,
  IYearMonthDurationRepresentation,
} from './DateTimeHelpers';

>>>>>>> cc464d36
import { simplifyDurationRepresentation } from './DateTimeHelpers';
import { ParseError } from './Errors';
import { maximumDayInMonthFor } from './SpecAlgos';

/**
 * TODO: Fix decently
 * Parses float datatypes (double, float).
 *
 * All invalid lexical values return undefined.
 *
 * @param value the string to interpret as a number
 */
export function parseXSDFloat(value: string): number | undefined {
  const numb = Number(value);
  if (Number.isNaN(numb)) {
    if (value === 'NaN') {
      return Number.NaN;
    }
    if (value === 'INF' || value === '+INF') {
      return Number.POSITIVE_INFINITY;
    }
    if (value === '-INF') {
      return Number.NEGATIVE_INFINITY;
    }
    return undefined;
  }
  return numb;
}

/**
 * Parses decimal datatypes (decimal, int, byte, nonPositiveInteger, etc...).
 *
 * All other values, including NaN, INF, and floating point numbers all
 * return undefined;
 *
 * @param value the string to interpret as a number
 */
export function parseXSDDecimal(value: string): number | undefined {
  const numb = Number(value);
  return Number.isNaN(numb) ? undefined : numb;
}

/**
 * Parses integer datatypes (decimal, int, byte, nonPositiveInteger, etc...).
 *
 * All other values, including NaN, INF, and floating point numbers all
 * return undefined;
 *
 * @param value the string to interpret as a number
 */
export function parseXSDInteger(value: string): number | undefined {
  const numb: number = Number.parseInt(value, 10);
  return Number.isNaN(numb) ? undefined : numb;
}

export function parseDateTime(dateTimeStr: string): IDateTimeRepresentation {
  // https://www.w3.org/TR/xmlschema-2/#dateTime
  const [ date, time ] = dateTimeStr.split('T');
  return { ...parseDate(date), ...__parseTime(time) };
}

function parseTimeZone(timeZoneStr: string): Partial<ITimeZoneRepresentation> {
  // https://www.w3.org/TR/xmlschema-2/#dateTime-timezones
  if (timeZoneStr === '') {
    return { zoneHours: undefined, zoneMinutes: undefined };
  }
  if (timeZoneStr === 'Z') {
    return { zoneHours: 0, zoneMinutes: 0 };
  }
  const timeZoneStrings = timeZoneStr.replaceAll(/^([+|-])(\d\d):(\d\d)$/gu, '$11!$2!$3').split('!');
  const timeZone = timeZoneStrings.map(Number);
  return {
    zoneHours: timeZone[0] * timeZone[1],
    zoneMinutes: timeZone[0] * timeZone[2],
  };
}

export function parseDate(dateStr: string): IDateRepresentation {
  // https://www.w3.org/TR/xmlschema-2/#date-lexical-representation
  const formatted = dateStr.replaceAll(
    /^(-)?([123456789]*\d{4})-(\d\d)-(\d\d)(Z|([+-]\d\d:\d\d))?$/gu,
    '$11!$2!$3!$4!$5',
  );
  if (formatted === dateStr) {
    throw new ParseError(dateStr, 'date');
  }
  const dateStrings = formatted.split('!');
  const date = dateStrings.slice(0, -1).map(Number);

  const res = {
    year: date[0] * date[1],
    month: date[2],
    day: date[3],
    ...parseTimeZone(dateStrings[4]),
  };
  if (!(res.month >= 1 && res.month <= 12) || !(res.day >= 1 && res.day <= maximumDayInMonthFor(res.year, res.month))) {
    throw new ParseError(dateStr, 'date');
  }
  return res;
}

function __parseTime(timeStr: string): ITimeRepresentation {
  // https://www.w3.org/TR/xmlschema-2/#time-lexical-repr
  const formatted = timeStr.replaceAll(/^(\d\d):(\d\d):(\d\d(\.\d+)?)(Z|([+-]\d\d:\d\d))?$/gu, '$1!$2!$3!$5');
  if (formatted === timeStr) {
    throw new ParseError(timeStr, 'time');
  }
  const timeStrings = formatted.split('!');
  const time = timeStrings.slice(0, -1).map(Number);

  const res = {
    hours: time[0],
    minutes: time[1],
    seconds: time[2],
    ...parseTimeZone(timeStrings[3]),
  };

  if (res.seconds >= 60 || res.minutes >= 60 || res.hours > 24 ||
    (res.hours === 24 && (res.minutes !== 0 || res.seconds !== 0))) {
    throw new ParseError(timeStr, 'time');
  }
  return res;
}

// We make a separation in internal and external since dateTime will have hour-date rollover,
// but time just does modulo the time.
export function parseTime(timeStr: string): ITimeRepresentation {
  // https://www.w3.org/TR/xmlschema-2/#time-lexical-repr
  const res = __parseTime(timeStr);
  res.hours %= 24;
  return res;
}

export function parseDuration(durationStr: string): Partial<IDurationRepresentation> {
  // https://www.w3.org/TR/xmlschema-2/#duration-lexical-repr
  const [ dayNotation, timeNotation ] = durationStr.split('T');

  // Handle date part
  const formattedDayDur = dayNotation.replaceAll(/^(-)?P(\d+Y)?(\d+M)?(\d+D)?$/gu, '$11S!$2!$3!$4');
  if (formattedDayDur === dayNotation) {
    throw new ParseError(durationStr, 'duration');
  }

  const durationStrings = formattedDayDur.split('!');
  if (timeNotation !== undefined) {
    const formattedTimeDur = timeNotation.replaceAll(/^(\d+H)?(\d+M)?(\d+(\.\d+)?S)?$/gu, '$1!$2!$3');

    if (timeNotation === '' || timeNotation === formattedTimeDur) {
      throw new ParseError(durationStr, 'duration');
    }
    durationStrings.push(...formattedTimeDur.split('!'));
  }
  const duration = durationStrings.map(str => str.slice(0, -1));
  if (!duration.slice(1).some(Boolean)) {
    throw new ParseError(durationStr, 'duration');
  }

  const sign = <-1 | 1> Number(duration[0]);
  return simplifyDurationRepresentation({
    year: duration[1] ? sign * Number(duration[1]) : undefined,
    month: duration[2] ? sign * Number(duration[2]) : undefined,
    day: duration[3] ? sign * Number(duration[3]) : undefined,
    hours: duration[4] ? sign * Number(duration[4]) : undefined,
    minutes: duration[5] ? sign * Number(duration[5]) : undefined,
    seconds: duration[6] ? sign * Number(duration[6]) : undefined,
  });
}

export function parseYearMonthDuration(durationStr: string): Partial<IYearMonthDurationRepresentation> {
  const res = parseDuration(durationStr);
  if ([ 'hours', 'minutes', 'seconds', 'day' ].some(key => Boolean((<any> res)[key]))) {
    throw new ParseError(durationStr, 'yearMonthDuration');
  }
  return res;
}

export function parseDayTimeDuration(durationStr: string): Partial<IDayTimeDurationRepresentation> {
  const res = parseDuration(durationStr);
  if ([ 'year', 'month' ].some(key => Boolean((<any> res)[key]))) {
    throw new ParseError(durationStr, 'dayTimeDuration');
  }
  return res;
}<|MERGE_RESOLUTION|>--- conflicted
+++ resolved
@@ -4,18 +4,11 @@
   IDateRepresentation,
   IDateTimeRepresentation,
   IDayTimeDurationRepresentation,
-<<<<<<< HEAD
-  IDurationRepresentation, ITimeRepresentation, ITimeZoneRepresentation,
-  IYearMonthDurationRepresentation,
-} from '@comunica/types';
-=======
   IDurationRepresentation,
   ITimeRepresentation,
   ITimeZoneRepresentation,
   IYearMonthDurationRepresentation,
-} from './DateTimeHelpers';
-
->>>>>>> cc464d36
+} from '@comunica/types';
 import { simplifyDurationRepresentation } from './DateTimeHelpers';
 import { ParseError } from './Errors';
 import { maximumDayInMonthFor } from './SpecAlgos';
