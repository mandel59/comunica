<<<<<<< HEAD
import type {
  IDateTimeRepresentation,
  IDayTimeDurationRepresentation,
  IDurationRepresentation,
  ITimeZoneRepresentation,
  IYearMonthDurationRepresentation,
} from '@comunica/types';
=======
export interface ITimeZoneRepresentation {
  // https://www.w3.org/TR/xpath-functions/#func-implicit-timezone
  // Type is a dayTimeDuration.
  // We use a separate dataType since it makes TS type modifications and JS object copying easier.
  zoneHours: number;
  zoneMinutes: number;
}

export interface IDateRepresentation extends Partial<ITimeZoneRepresentation> {
  year: number;
  month: number;
  day: number;
}

export interface ITimeRepresentation extends Partial<ITimeZoneRepresentation> {
  hours: number;
  minutes: number;
  seconds: number;
}

export interface IDayTimeDurationRepresentation {
  hours: number;
  minutes: number;
  seconds: number;
  day: number;
}

export interface IYearMonthDurationRepresentation {
  year: number;
  month: number;
}

export type IDurationRepresentation = IYearMonthDurationRepresentation & IDayTimeDurationRepresentation;
export type IDateTimeRepresentation = IDateRepresentation & ITimeRepresentation;
>>>>>>> cc464d36

// Important is to notice JS and XSD datatypes have different defaulted values
// | Field | Default in JS | Default in XSD_DayTime | Default in XSD_Duration |
// | Month | 0             | 1                      | 0                       |
// | Day   | 1             | 1                      | 0                       |

export function defaultedDayTimeDurationRepresentation(rep: Partial<IDayTimeDurationRepresentation>):
IDayTimeDurationRepresentation {
  return {
    day: rep.day ?? 0,
    hours: rep.hours ?? 0,
    minutes: rep.minutes ?? 0,
    seconds: rep.seconds ?? 0,
  };
}

export function defaultedYearMonthDurationRepresentation(rep: Partial<IYearMonthDurationRepresentation>):
IYearMonthDurationRepresentation {
  return {
    year: rep.year ?? 0,
    month: rep.month ?? 0,
  };
}

export function defaultedDurationRepresentation(
  rep: Partial<IDurationRepresentation>,
): IDurationRepresentation {
  return {
    ...defaultedDayTimeDurationRepresentation(rep),
    ...defaultedYearMonthDurationRepresentation(rep),
  };
}

export function simplifyDurationRepresentation(rep: Partial<IDurationRepresentation>):
Partial<IDurationRepresentation> {
  const temp = defaultedDurationRepresentation(rep);
  const res: Partial<IDurationRepresentation> = {};

  // Simplify year part
  const years = temp.year + Math.trunc(temp.month / 12);
  if (years) {
    res.year = years;
    temp.month %= 12;
  }
  if (temp.month) {
    res.month = temp.month;
  }

  // Simplify day part
  const days = temp.day + Math.trunc(temp.hours / 24) +
    Math.trunc(temp.minutes / (24 * 60)) + Math.trunc(temp.seconds / (24 * 60 * 60));
  if (days) {
    res.day = days;
    temp.hours %= 24;
    temp.minutes %= 24 * 60;
    temp.seconds %= 24 * 60 * 60;
  }
  const hours = temp.hours + Math.trunc(temp.minutes / 60) +
    Math.trunc(temp.seconds / (60 * 60));
  if (hours) {
    res.hours = hours;
    temp.minutes %= 60;
    temp.seconds %= 60 * 60;
  }
  const minutes = temp.minutes + Math.trunc(temp.seconds / 60);
  if (minutes) {
    res.minutes = minutes;
    temp.seconds %= 60;
  }
  if (temp.seconds) {
    res.seconds = temp.seconds;
  }
  return res;
}

export function defaultedDateTimeRepresentation(rep: Partial<IDateTimeRepresentation>): IDateTimeRepresentation {
  return {
    ...rep,
    day: rep.day ?? 1,
    hours: rep.hours ?? 0,
    month: rep.month ?? 1,
    year: rep.year ?? 0,
    seconds: rep.seconds ?? 0,
    minutes: rep.minutes ?? 0,
  };
}

export function toDateTimeRepresentation({ date, timeZone }:
{ date: Date; timeZone: ITimeZoneRepresentation }): IDateTimeRepresentation {
  return {
    year: date.getFullYear(),
    month: date.getMonth() + 1,
    day: date.getDate(),
    hours: date.getHours(),
    minutes: date.getMinutes(),
    seconds: date.getSeconds(),
    zoneHours: timeZone.zoneHours,
    zoneMinutes: timeZone.zoneMinutes,
  };
}

export function negateDuration(dur: Partial<IDurationRepresentation>): Partial<IDurationRepresentation> {
  return {
    year: dur.year === undefined ? undefined : -1 * dur.year,
    month: dur.month === undefined ? undefined : -1 * dur.month,
    day: dur.day === undefined ? undefined : -1 * dur.day,
    hours: dur.hours === undefined ? undefined : -1 * dur.hours,
    minutes: dur.minutes === undefined ? undefined : -1 * dur.minutes,
    seconds: dur.seconds === undefined ? undefined : -1 * dur.seconds,
  };
}

export function toJSDate(date: IDateTimeRepresentation): Date {
  // The given hours will be assumed to be local time.
  const res = new Date(
    date.year,
    date.month - 1,
    date.day,
    date.hours,
    date.minutes,
    Math.trunc(date.seconds),
    (date.seconds % 1) * 1_000,
  );
  if (date.year >= 0 && date.year < 100) {
    // Special rule of date has gone int action:

    // https://developer.mozilla.org/en-US/docs/Web/JavaScript/Reference/Global_Objects/Date/Date#individual_date_and_time_component_values

    const jumpDeltaOfDate = 1_900;
    res.setFullYear(res.getFullYear() - jumpDeltaOfDate);
  }
  return res;
}

export function toUTCDate(date: Partial<IDateTimeRepresentation>, defaultTimezone: ITimeZoneRepresentation): Date {
  const localTime = toJSDate(defaultedDateTimeRepresentation(date));
  // This date has been constructed in machine local time, now we alter it to become UTC and convert to correct timezone

  // Correction needed from local machine timezone to UTC
  const minutesCorrectionLocal = localTime.getTimezoneOffset();
  // Correction needed from UTC to provided timeZone
  const hourCorrectionUTC = date.zoneHours ?? defaultTimezone.zoneHours;
  const minutesCorrectionUTC = date.zoneMinutes ?? defaultTimezone.zoneMinutes;
  return new Date(
    localTime.getTime() - (minutesCorrectionLocal + hourCorrectionUTC * 60 + minutesCorrectionUTC) * 60 * 1_000,
  );
}

export function trimToYearMonthDuration(dur: Partial<IDurationRepresentation>):
Partial<IYearMonthDurationRepresentation> {
  return {
    year: dur.year,
    month: dur.month,
  };
}

export function trimToDayTimeDuration(dur: Partial<IDurationRepresentation>): Partial<IDayTimeDurationRepresentation> {
  return {
    day: dur.day,
    hours: dur.hours,
    minutes: dur.minutes,
    seconds: dur.seconds,
  };
}

export function yearMonthDurationsToMonths(dur: IYearMonthDurationRepresentation): number {
  return dur.year * 12 + dur.month;
}

export function dayTimeDurationsToSeconds(dur: IDayTimeDurationRepresentation): number {
  return (((dur.day * 24) + dur.hours) * 60 + dur.minutes) * 60 + dur.seconds;
}

export function extractRawTimeZone(zoneContained: string): string {
  const extraction = /(Z|([+-]\d\d:\d\d))?$/u.exec(zoneContained);
  // It is safe to cast here because the empty string can always match.
  return extraction![0];
}

export function extractTimeZone(date: Date): ITimeZoneRepresentation {
  return {
    zoneHours: date.getTimezoneOffset() / 60,
    zoneMinutes: date.getTimezoneOffset() % 60,
  };
}<|MERGE_RESOLUTION|>--- conflicted
+++ resolved
@@ -1,4 +1,3 @@
-<<<<<<< HEAD
 import type {
   IDateTimeRepresentation,
   IDayTimeDurationRepresentation,
@@ -6,42 +5,6 @@
   ITimeZoneRepresentation,
   IYearMonthDurationRepresentation,
 } from '@comunica/types';
-=======
-export interface ITimeZoneRepresentation {
-  // https://www.w3.org/TR/xpath-functions/#func-implicit-timezone
-  // Type is a dayTimeDuration.
-  // We use a separate dataType since it makes TS type modifications and JS object copying easier.
-  zoneHours: number;
-  zoneMinutes: number;
-}
-
-export interface IDateRepresentation extends Partial<ITimeZoneRepresentation> {
-  year: number;
-  month: number;
-  day: number;
-}
-
-export interface ITimeRepresentation extends Partial<ITimeZoneRepresentation> {
-  hours: number;
-  minutes: number;
-  seconds: number;
-}
-
-export interface IDayTimeDurationRepresentation {
-  hours: number;
-  minutes: number;
-  seconds: number;
-  day: number;
-}
-
-export interface IYearMonthDurationRepresentation {
-  year: number;
-  month: number;
-}
-
-export type IDurationRepresentation = IYearMonthDurationRepresentation & IDayTimeDurationRepresentation;
-export type IDateTimeRepresentation = IDateRepresentation & ITimeRepresentation;
->>>>>>> cc464d36
 
 // Important is to notice JS and XSD datatypes have different defaulted values
 // | Field | Default in JS | Default in XSD_DayTime | Default in XSD_Duration |
