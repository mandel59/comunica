--- conflicted
+++ resolved
@@ -2,14 +2,9 @@
   IDateRepresentation,
   IDateTimeRepresentation,
   IDurationRepresentation,
-<<<<<<< HEAD
-  ITimeRepresentation, ITimeZoneRepresentation,
-} from '@comunica/types';
-=======
   ITimeRepresentation,
   ITimeZoneRepresentation,
-} from './DateTimeHelpers';
->>>>>>> cc464d36
+} from '@comunica/types';
 
 function numSerializer(num: number, min = 2): string {
   return num.toLocaleString(undefined, { minimumIntegerDigits: min, useGrouping: false });
