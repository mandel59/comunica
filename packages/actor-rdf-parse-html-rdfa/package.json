{
  "name": "@comunica/actor-rdf-parse-html-rdfa",
  "version": "3.3.0",
  "description": "A rdfa rdf-parse-html actor",
  "lsd:module": true,
  "license": "MIT",
  "funding": {
    "type": "opencollective",
    "url": "https://opencollective.com/comunica-association"
  },
  "homepage": "https://comunica.dev/",
  "repository": {
    "type": "git",
    "url": "https://github.com/comunica/comunica.git",
    "directory": "packages/actor-rdf-parse-html-rdfa"
  },
  "bugs": {
    "url": "https://github.com/comunica/comunica/issues"
  },
  "keywords": [
    "comunica",
    "actor",
    "rdf-parse-html",
    "rdfa"
  ],
  "sideEffects": false,
  "main": "lib/index.js",
  "typings": "lib/index",
  "publishConfig": {
    "access": "public"
  },
  "files": [
    "components",
    "lib/**/*.d.ts",
    "lib/**/*.js",
    "lib/**/*.js.map"
  ],
  "scripts": {
    "build": "yarn run build:ts && yarn run build:components",
    "build:ts": "node \"../../node_modules/typescript/bin/tsc\"",
    "build:components": "componentsjs-generator"
  },
  "dependencies": {
<<<<<<< HEAD
    "@comunica/bus-rdf-parse-html": "^3.2.1",
    "@comunica/context-entries": "^3.1.0",
    "@comunica/core": "^3.2.1",
    "@comunica/types": "^3.1.0",
=======
    "@comunica/bus-rdf-parse-html": "^3.3.0",
    "@comunica/core": "^3.3.0",
>>>>>>> 02bde397
    "rdfa-streaming-parser": "^2.0.1"
  }
}<|MERGE_RESOLUTION|>--- conflicted
+++ resolved
@@ -41,15 +41,10 @@
     "build:components": "componentsjs-generator"
   },
   "dependencies": {
-<<<<<<< HEAD
     "@comunica/bus-rdf-parse-html": "^3.2.1",
     "@comunica/context-entries": "^3.1.0",
     "@comunica/core": "^3.2.1",
     "@comunica/types": "^3.1.0",
-=======
-    "@comunica/bus-rdf-parse-html": "^3.3.0",
-    "@comunica/core": "^3.3.0",
->>>>>>> 02bde397
     "rdfa-streaming-parser": "^2.0.1"
   }
 }