{
  "name": "@comunica/bus-query-source-identify",
  "version": "3.3.0",
  "description": "A comunica bus for query-source-identify events.",
  "lsd:module": true,
  "license": "MIT",
  "funding": {
    "type": "opencollective",
    "url": "https://opencollective.com/comunica-association"
  },
  "homepage": "https://comunica.dev/",
  "repository": {
    "type": "git",
    "url": "https://github.com/comunica/comunica.git",
    "directory": "packages/bus-query-source-identify"
  },
  "bugs": {
    "url": "https://github.com/comunica/comunica/issues"
  },
  "keywords": [
    "comunica",
    "bus",
    "query-source-identify"
  ],
  "sideEffects": false,
  "main": "lib/index.js",
  "typings": "lib/index",
  "publishConfig": {
    "access": "public"
  },
  "files": [
    "components",
    "lib/**/*.d.ts",
    "lib/**/*.js",
    "lib/**/*.js.map"
  ],
  "scripts": {
    "build": "yarn run build:ts && yarn run build:components",
    "build:ts": "node \"../../node_modules/typescript/bin/tsc\"",
    "build:components": "componentsjs-generator"
  },
  "dependencies": {
<<<<<<< HEAD
    "@comunica/core": "^3.2.1",
    "@comunica/types": "^3.2.1",
    "@comunica/utils-bindings-factory": "^3.2.1",
    "@comunica/utils-iterator": "^3.2.1",
    "@comunica/utils-metadata": "^3.2.1",
=======
    "@comunica/bindings-factory": "^3.3.0",
    "@comunica/bus-query-operation": "^3.3.0",
    "@comunica/core": "^3.3.0",
    "@comunica/metadata": "^3.3.0",
    "@comunica/types": "^3.3.0",
>>>>>>> 02bde397
    "@rdfjs/types": "*",
    "asynciterator": "^3.9.0",
    "rdf-string": "^1.6.3",
    "rdf-terms": "^1.11.0",
    "sparqlalgebrajs": "^4.3.8"
  }
}<|MERGE_RESOLUTION|>--- conflicted
+++ resolved
@@ -40,19 +40,11 @@
     "build:components": "componentsjs-generator"
   },
   "dependencies": {
-<<<<<<< HEAD
     "@comunica/core": "^3.2.1",
     "@comunica/types": "^3.2.1",
     "@comunica/utils-bindings-factory": "^3.2.1",
     "@comunica/utils-iterator": "^3.2.1",
     "@comunica/utils-metadata": "^3.2.1",
-=======
-    "@comunica/bindings-factory": "^3.3.0",
-    "@comunica/bus-query-operation": "^3.3.0",
-    "@comunica/core": "^3.3.0",
-    "@comunica/metadata": "^3.3.0",
-    "@comunica/types": "^3.3.0",
->>>>>>> 02bde397
     "@rdfjs/types": "*",
     "asynciterator": "^3.9.0",
     "rdf-string": "^1.6.3",
