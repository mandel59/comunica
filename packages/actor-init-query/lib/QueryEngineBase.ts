import type { IActionSparqlSerialize, IActorQueryResultSerializeOutput } from '@comunica/bus-query-result-serialize';
import { ActionContext } from '@comunica/core';
import type {
  IActionContext,
  IQueryOperationResult,
  IQueryEngine,
  IQueryExplained,
  QueryFormatType,
  QueryType,
  QueryExplainMode,
  BindingsStream,
  QueryAlgebraContext,
  QueryStringContext,
  IQueryBindingsEnhanced,
  IQueryQuadsEnhanced,
  QueryEnhanced,
  IQueryContextCommon,
} from '@comunica/types';
import type * as RDF from '@rdfjs/types';
import type { AsyncIterator } from 'asynciterator';
import type { ActorInitQueryBase } from './ActorInitQueryBase';

/**
 * Base implementation of a Comunica query engine.
 */
export class QueryEngineBase<
  // eslint-disable-next-line unused-imports/no-unused-vars
  QueryContext extends IQueryContextCommon = IQueryContextCommon,
  QueryStringContextInner extends RDF.QueryStringContext = QueryStringContext,
  QueryAlgebraContextInner extends RDF.QueryAlgebraContext = QueryAlgebraContext,
>
implements IQueryEngine<QueryStringContextInner, QueryAlgebraContextInner> {
  private readonly actorInitQuery: ActorInitQueryBase;

  public constructor(actorInitQuery: ActorInitQueryBase) {
    this.actorInitQuery = actorInitQuery;
  }

  public async queryBindings<QueryFormatTypeInner extends QueryFormatType>(
    query: QueryFormatTypeInner,
    context?: QueryFormatTypeInner extends string ? QueryStringContextInner : QueryAlgebraContextInner,
  ): Promise<BindingsStream> {
    return this.queryOfType<QueryFormatTypeInner, IQueryBindingsEnhanced>(query, context, 'bindings');
  }

  public async queryQuads<QueryFormatTypeInner extends QueryFormatType>(
    query: QueryFormatTypeInner,
    context?: QueryFormatTypeInner extends string ? QueryStringContextInner : QueryAlgebraContextInner,
  ): Promise<AsyncIterator<RDF.Quad> & RDF.ResultStream<RDF.Quad>> {
    return this.queryOfType<QueryFormatTypeInner, IQueryQuadsEnhanced>(query, context, 'quads');
  }

  public async queryBoolean<QueryFormatTypeInner extends QueryFormatType>(
    query: QueryFormatTypeInner,
    context?: QueryFormatTypeInner extends string ? QueryStringContextInner : QueryAlgebraContextInner,
  ): Promise<boolean> {
    return this.queryOfType<QueryFormatTypeInner, RDF.QueryBoolean>(query, context, 'boolean');
  }

  public async queryVoid<QueryFormatTypeInner extends QueryFormatType>(
    query: QueryFormatTypeInner,
    context?: QueryFormatTypeInner extends string ? QueryStringContextInner : QueryAlgebraContextInner,
  ): Promise<void> {
    return this.queryOfType<QueryFormatTypeInner, RDF.QueryVoid>(query, context, 'void');
  }

  protected async queryOfType<QueryFormatTypeInner extends QueryFormatType, QueryTypeOut extends QueryEnhanced>(
    query: QueryFormatTypeInner,
    context: undefined | (QueryFormatTypeInner extends string ?
      QueryStringContextInner : QueryAlgebraContextInner),
    expectedType: QueryTypeOut['resultType'],
  ): Promise<ReturnType<QueryTypeOut['execute']>> {
    const result = await this.query<QueryFormatTypeInner>(query, context);
    if (result.resultType === expectedType) {
      return <ReturnType<QueryTypeOut['execute']>> await result.execute();
    }
    throw new Error(`Query result type '${expectedType}' was expected, while '${result.resultType}' was found.`);
  }

  /**
   * Evaluate the given query
   * @param query A query string or algebra.
   * @param context An optional query context.
   * @return {Promise<QueryType>} A promise that resolves to the query output.
   */
  public async query<QueryFormatTypeInner extends QueryFormatType>(
    query: QueryFormatTypeInner,
    context?: QueryFormatTypeInner extends string ? QueryStringContextInner : QueryAlgebraContextInner,
  ): Promise<QueryType> {
    const output = await this.queryOrExplain(query, context);
    if ('explain' in output) {
      throw new Error(`Tried to explain a query when in query-only mode`);
    }
    return output;
  }

  /**
   * Explain the given query
   * @param query A query string or algebra.
   * @param context An optional query context.
   * @param explainMode The explain mode.
   * @return {Promise<QueryType | IQueryExplained>} A promise that resolves to
   *                                                               the query output or explanation.
   */
  public async explain<QueryFormatTypeInner extends QueryFormatType>(
    query: QueryFormatTypeInner,
    context: QueryFormatTypeInner extends string ? QueryStringContextInner : QueryAlgebraContextInner,
    explainMode: QueryExplainMode,
  ): Promise<IQueryExplained> {
    context.explain = explainMode;
    const output = await this.queryOrExplain(query, context);
    return <IQueryExplained> output;
  }

  /**
   * Evaluate or explain the given query
   * @param query A query string or algebra.
   * @param context An optional query context.
   * @return {Promise<QueryType | IQueryExplained>} A promise that resolves to
   *                                                               the query output or explanation.
   */
  public async queryOrExplain<QueryFormatTypeInner extends QueryFormatType>(
    query: QueryFormatTypeInner,
    context?: QueryFormatTypeInner extends string ? QueryStringContextInner : QueryAlgebraContextInner,
  ): Promise<QueryType | IQueryExplained> {
<<<<<<< HEAD
    // Invoke query process
    const actionContext: IActionContext = ActionContext.ensureActionContext(context);
    const { result } = await this.actorInitQuery.mediatorQueryProcess.mediate({ query, context: actionContext });
    if ('explain' in result) {
      return result;
    }
    return QueryEngineBase.internalToFinalResult(result);
=======
    context = context || <any>{};

    // Expand shortcuts
    for (const key in context) {
      if (this.actorInitQuery.contextKeyShortcuts[key]) {
        context[this.actorInitQuery.contextKeyShortcuts[key]] = context[key];
        delete context[key];
      }
    }

    // Prepare context
    let actionContext: IActionContext = new ActionContext(context);
    let queryFormat: RDF.QueryFormat = { language: 'sparql', version: '1.1' };
    if (actionContext.has(KeysInitQuery.queryFormat)) {
      queryFormat = actionContext.get(KeysInitQuery.queryFormat)!;
      actionContext = actionContext.delete(KeysInitQuery.queryFormat);
      if (queryFormat.language === 'graphql') {
        actionContext = actionContext.setDefault(KeysInitQuery.graphqlSingularizeVariables, {});
      }
    }
    const baseIRI: string | undefined = actionContext.get(KeysInitQuery.baseIRI);

    actionContext = actionContext
      .setDefault(KeysInitQuery.queryTimestamp, new Date())
      .setDefault(KeysRdfResolveQuadPattern.sourceIds, new Map())
      // Set the default logger if none is provided
      .setDefault(KeysCore.log, this.actorInitQuery.logger)
      .setDefault(KeysInitQuery.functionArgumentsCache, this.defaultFunctionArgumentsCache)
      .setDefault(KeysRdfResolveQuadPattern.hypermediaSourcesAggregatedStores, new Map());

    // Pre-processing the context
    actionContext = (await this.actorInitQuery.mediatorContextPreprocess.mediate({ context: actionContext })).context;

    // Invalidate caches if cache argument is set to false
    if (actionContext.get(KeysInitQuery.noCache)) {
      await this.invalidateHttpCache();
    }

    // Determine explain mode
    const explainMode: QueryExplainMode = actionContext.get(KeysInitQuery.explain)!;

    // Parse query
    let operation: Algebra.Operation;
    if (typeof query === 'string') {
      // Save the original query string in the context
      actionContext = actionContext.set(KeysInitQuery.queryString, query);

      const queryParseOutput = await this.actorInitQuery.mediatorQueryParse
        .mediate({ context: actionContext, query, queryFormat, baseIRI });
      operation = queryParseOutput.operation;
      // Update the baseIRI in the context if the query modified it.
      if (queryParseOutput.baseIRI) {
        actionContext = actionContext.set(KeysInitQuery.baseIRI, queryParseOutput.baseIRI);
      }
    } else {
      operation = query;
    }

    // Print parsed query
    if (explainMode === 'parsed') {
      return {
        explain: true,
        type: explainMode,
        data: operation,
      };
    }

    // Apply initial bindings in context
    if (actionContext.has(KeysInitQuery.initialBindings)) {
      operation = materializeOperation(operation, actionContext.get(KeysInitQuery.initialBindings)!);

      // Delete the query string from the context, since our initial query might have changed
      actionContext = actionContext.delete(KeysInitQuery.queryString);
    }

    // Optimize the query operation
    const mediatorResult = await this.actorInitQuery.mediatorOptimizeQueryOperation
      .mediate({ context: actionContext, operation });
    operation = mediatorResult.operation;
    actionContext = mediatorResult.context || actionContext;

    // Print logical query plan
    if (explainMode === 'logical') {
      return {
        explain: true,
        type: explainMode,
        data: operation,
      };
    }

    // Save original query in context
    actionContext = actionContext.set(KeysInitQuery.query, operation);

    // If we need a physical query plan, store a physical query plan logger in the context, and collect it after exec
    let physicalQueryPlanLogger: IPhysicalQueryPlanLogger | undefined;
    if (explainMode === 'physical') {
      physicalQueryPlanLogger = new MemoryPhysicalQueryPlanLogger();
      actionContext = actionContext.set(KeysInitQuery.physicalQueryPlanLogger, physicalQueryPlanLogger);
    }

    // Execute query
    const output = await this.actorInitQuery.mediatorQueryOperation.mediate({
      context: actionContext,
      operation,
    });
    output.context = actionContext;

    const finalOutput = QueryEngineBase.internalToFinalResult(output);

    // Output physical query plan after query exec if needed
    if (physicalQueryPlanLogger) {
      // Make sure the whole result is produced
      switch (finalOutput.resultType) {
        case 'bindings':
          await (await finalOutput.execute()).toArray();
          break;
        case 'quads':
          await (await finalOutput.execute()).toArray();
          break;
        case 'boolean':
          await finalOutput.execute();
          break;
        case 'void':
          await finalOutput.execute();
          break;
      }

      return {
        explain: true,
        type: explainMode,
        data: physicalQueryPlanLogger.toJson(),
      };
    }

    // Invalidate caches if cache argument is set to false
    if (actionContext.get(KeysInitQuery.noCache)) {
      await this.invalidateHttpCache();
    }

    return finalOutput;
>>>>>>> 53c7686c
  }

  /**
   * @param context An optional context.
   * @return {Promise<{[p: string]: number}>} All available SPARQL (weighted) result media types.
   */
  public async getResultMediaTypes(context?: any): Promise<Record<string, number>> {
    context = ActionContext.ensureActionContext(context);
    return (await this.actorInitQuery.mediatorQueryResultSerializeMediaTypeCombiner
      .mediate({ context, mediaTypes: true })).mediaTypes;
  }

  /**
   * @param context An optional context.
   * @return {Promise<{[p: string]: number}>} All available SPARQL result media type formats.
   */
  public async getResultMediaTypeFormats(context?: any): Promise<Record<string, string>> {
    context = ActionContext.ensureActionContext(context);
    return (await this.actorInitQuery.mediatorQueryResultSerializeMediaTypeFormatCombiner
      .mediate({ context, mediaTypeFormats: true })).mediaTypeFormats;
  }

  /**
   * Convert a query result to a string stream based on a certain media type.
   * @param {IQueryOperationResult} queryResult A query result.
   * @param {string} mediaType A media type.
   * @param {ActionContext} context An optional context.
   * @return {Promise<IActorQueryResultSerializeOutput>} A text stream.
   */
  public async resultToString(queryResult: RDF.Query<any>, mediaType?: string, context?: any):
  Promise<IActorQueryResultSerializeOutput> {
    context = ActionContext.ensureActionContext(context);
    if (!mediaType) {
      switch (queryResult.resultType) {
        case 'bindings':
          mediaType = 'application/json';
          break;
        case 'quads':
          mediaType = 'application/trig';
          break;
        default:
          mediaType = 'simple';
          break;
      }
    }
    const handle: IActionSparqlSerialize = { ...await QueryEngineBase.finalToInternalResult(queryResult), context };
    return (await this.actorInitQuery.mediatorQueryResultSerialize
      .mediate({ context, handle, handleMediaType: mediaType })).handle;
  }

  /**
   * Invalidate all internal caches related to the given page URL.
   * If no page URL is given, then all pages will be invalidated.
   * @param {string} url The page URL to invalidate.
   * @param context An optional ActionContext to pass to the actors.
   * @return {Promise<any>} A promise resolving when the caches have been invalidated.
   */
  public invalidateHttpCache(url?: string, context?: any): Promise<any> {
    context = ActionContext.ensureActionContext(context);
    return this.actorInitQuery.mediatorHttpInvalidate.mediate({ url, context });
  }

  /**
   * Convert an internal query result to a final one.
   * @param internalResult An intermediary query result.
   */
  public static internalToFinalResult(internalResult: IQueryOperationResult): QueryType {
    switch (internalResult.type) {
      case 'bindings':
        return {
          resultType: 'bindings',
          execute: async() => internalResult.bindingsStream,
          metadata: async() => <any> await internalResult.metadata(),
          context: internalResult.context,
        };
      case 'quads':
        return {
          resultType: 'quads',
          execute: async() => internalResult.quadStream,
          metadata: async() => <any> await internalResult.metadata(),
          context: internalResult.context,
        };
      case 'boolean':
        return {
          resultType: 'boolean',
          execute: async() => internalResult.execute(),
          context: internalResult.context,
        };
      case 'void':
        return {
          resultType: 'void',
          execute: async() => internalResult.execute(),
          context: internalResult.context,
        };
    }
  }

  /**
   * Convert a final query result to an internal one.
   * @param finalResult A final query result.
   */
  public static async finalToInternalResult(finalResult: RDF.Query<any>): Promise<IQueryOperationResult> {
    switch (finalResult.resultType) {
      case 'bindings':
        return {
          type: 'bindings',
          bindingsStream: <BindingsStream> await finalResult.execute(),
          metadata: async() => <any> await finalResult.metadata(),
        };
      case 'quads':
        return {
          type: 'quads',
          quadStream: <AsyncIterator<RDF.Quad>> await finalResult.execute(),
          metadata: async() => <any> await finalResult.metadata(),
        };
      case 'boolean':
        return {
          type: 'boolean',
          execute: () => finalResult.execute(),
        };
      case 'void':
        return {
          type: 'void',
          execute: () => finalResult.execute(),
        };
    }
  }
}<|MERGE_RESOLUTION|>--- conflicted
+++ resolved
@@ -1,4 +1,5 @@
 import type { IActionSparqlSerialize, IActorQueryResultSerializeOutput } from '@comunica/bus-query-result-serialize';
+import { KeysInitQuery } from '@comunica/context-entries';
 import { ActionContext } from '@comunica/core';
 import type {
   IActionContext,
@@ -123,156 +124,19 @@
     query: QueryFormatTypeInner,
     context?: QueryFormatTypeInner extends string ? QueryStringContextInner : QueryAlgebraContextInner,
   ): Promise<QueryType | IQueryExplained> {
-<<<<<<< HEAD
+    const actionContext: IActionContext = ActionContext.ensureActionContext(context);
+
+    // Invalidate caches if cache argument is set to false
+    if (actionContext.get(KeysInitQuery.noCache)) {
+      await this.invalidateHttpCache();
+    }
+
     // Invoke query process
-    const actionContext: IActionContext = ActionContext.ensureActionContext(context);
     const { result } = await this.actorInitQuery.mediatorQueryProcess.mediate({ query, context: actionContext });
     if ('explain' in result) {
       return result;
     }
     return QueryEngineBase.internalToFinalResult(result);
-=======
-    context = context || <any>{};
-
-    // Expand shortcuts
-    for (const key in context) {
-      if (this.actorInitQuery.contextKeyShortcuts[key]) {
-        context[this.actorInitQuery.contextKeyShortcuts[key]] = context[key];
-        delete context[key];
-      }
-    }
-
-    // Prepare context
-    let actionContext: IActionContext = new ActionContext(context);
-    let queryFormat: RDF.QueryFormat = { language: 'sparql', version: '1.1' };
-    if (actionContext.has(KeysInitQuery.queryFormat)) {
-      queryFormat = actionContext.get(KeysInitQuery.queryFormat)!;
-      actionContext = actionContext.delete(KeysInitQuery.queryFormat);
-      if (queryFormat.language === 'graphql') {
-        actionContext = actionContext.setDefault(KeysInitQuery.graphqlSingularizeVariables, {});
-      }
-    }
-    const baseIRI: string | undefined = actionContext.get(KeysInitQuery.baseIRI);
-
-    actionContext = actionContext
-      .setDefault(KeysInitQuery.queryTimestamp, new Date())
-      .setDefault(KeysRdfResolveQuadPattern.sourceIds, new Map())
-      // Set the default logger if none is provided
-      .setDefault(KeysCore.log, this.actorInitQuery.logger)
-      .setDefault(KeysInitQuery.functionArgumentsCache, this.defaultFunctionArgumentsCache)
-      .setDefault(KeysRdfResolveQuadPattern.hypermediaSourcesAggregatedStores, new Map());
-
-    // Pre-processing the context
-    actionContext = (await this.actorInitQuery.mediatorContextPreprocess.mediate({ context: actionContext })).context;
-
-    // Invalidate caches if cache argument is set to false
-    if (actionContext.get(KeysInitQuery.noCache)) {
-      await this.invalidateHttpCache();
-    }
-
-    // Determine explain mode
-    const explainMode: QueryExplainMode = actionContext.get(KeysInitQuery.explain)!;
-
-    // Parse query
-    let operation: Algebra.Operation;
-    if (typeof query === 'string') {
-      // Save the original query string in the context
-      actionContext = actionContext.set(KeysInitQuery.queryString, query);
-
-      const queryParseOutput = await this.actorInitQuery.mediatorQueryParse
-        .mediate({ context: actionContext, query, queryFormat, baseIRI });
-      operation = queryParseOutput.operation;
-      // Update the baseIRI in the context if the query modified it.
-      if (queryParseOutput.baseIRI) {
-        actionContext = actionContext.set(KeysInitQuery.baseIRI, queryParseOutput.baseIRI);
-      }
-    } else {
-      operation = query;
-    }
-
-    // Print parsed query
-    if (explainMode === 'parsed') {
-      return {
-        explain: true,
-        type: explainMode,
-        data: operation,
-      };
-    }
-
-    // Apply initial bindings in context
-    if (actionContext.has(KeysInitQuery.initialBindings)) {
-      operation = materializeOperation(operation, actionContext.get(KeysInitQuery.initialBindings)!);
-
-      // Delete the query string from the context, since our initial query might have changed
-      actionContext = actionContext.delete(KeysInitQuery.queryString);
-    }
-
-    // Optimize the query operation
-    const mediatorResult = await this.actorInitQuery.mediatorOptimizeQueryOperation
-      .mediate({ context: actionContext, operation });
-    operation = mediatorResult.operation;
-    actionContext = mediatorResult.context || actionContext;
-
-    // Print logical query plan
-    if (explainMode === 'logical') {
-      return {
-        explain: true,
-        type: explainMode,
-        data: operation,
-      };
-    }
-
-    // Save original query in context
-    actionContext = actionContext.set(KeysInitQuery.query, operation);
-
-    // If we need a physical query plan, store a physical query plan logger in the context, and collect it after exec
-    let physicalQueryPlanLogger: IPhysicalQueryPlanLogger | undefined;
-    if (explainMode === 'physical') {
-      physicalQueryPlanLogger = new MemoryPhysicalQueryPlanLogger();
-      actionContext = actionContext.set(KeysInitQuery.physicalQueryPlanLogger, physicalQueryPlanLogger);
-    }
-
-    // Execute query
-    const output = await this.actorInitQuery.mediatorQueryOperation.mediate({
-      context: actionContext,
-      operation,
-    });
-    output.context = actionContext;
-
-    const finalOutput = QueryEngineBase.internalToFinalResult(output);
-
-    // Output physical query plan after query exec if needed
-    if (physicalQueryPlanLogger) {
-      // Make sure the whole result is produced
-      switch (finalOutput.resultType) {
-        case 'bindings':
-          await (await finalOutput.execute()).toArray();
-          break;
-        case 'quads':
-          await (await finalOutput.execute()).toArray();
-          break;
-        case 'boolean':
-          await finalOutput.execute();
-          break;
-        case 'void':
-          await finalOutput.execute();
-          break;
-      }
-
-      return {
-        explain: true,
-        type: explainMode,
-        data: physicalQueryPlanLogger.toJson(),
-      };
-    }
-
-    // Invalidate caches if cache argument is set to false
-    if (actionContext.get(KeysInitQuery.noCache)) {
-      await this.invalidateHttpCache();
-    }
-
-    return finalOutput;
->>>>>>> 53c7686c
   }
 
   /**
