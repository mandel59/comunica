--- conflicted
+++ resolved
@@ -37,12 +37,8 @@
     "build:components": "componentsjs-generator"
   },
   "dependencies": {
-<<<<<<< HEAD
-    "@comunica/bus-rdf-parse": "^3.1.0",
+    "@comunica/bus-rdf-parse": "^3.2.1",
     "@comunica/context-entries": "^3.1.0",
-=======
-    "@comunica/bus-rdf-parse": "^3.2.1",
->>>>>>> f558377c
     "rdfxml-streaming-parser": "^2.2.3"
   }
 }