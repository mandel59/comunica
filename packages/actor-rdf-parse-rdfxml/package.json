{
  "name": "@comunica/actor-rdf-parse-rdfxml",
  "version": "3.3.0",
  "description": "A rdfxml rdf-parse actor",
  "lsd:module": true,
  "license": "MIT",
  "funding": {
    "type": "opencollective",
    "url": "https://opencollective.com/comunica-association"
  },
  "homepage": "https://comunica.dev/",
  "repository": {
    "type": "git",
    "url": "https://github.com/comunica/comunica.git",
    "directory": "packages/actor-rdf-parse-rdfxml"
  },
  "bugs": {
    "url": "https://github.com/comunica/comunica/issues"
  },
  "keywords": [
    "comunica",
    "actor",
    "rdf-parse",
    "rdfxml"
  ],
  "sideEffects": false,
  "main": "lib/index.js",
  "typings": "lib/index",
  "publishConfig": {
    "access": "public"
  },
  "files": [
    "components",
    "lib/**/*.d.ts",
    "lib/**/*.js",
    "lib/**/*.js.map"
  ],
  "scripts": {
    "build": "yarn run build:ts && yarn run build:components",
    "build:ts": "node \"../../node_modules/typescript/bin/tsc\"",
    "build:components": "componentsjs-generator"
  },
  "dependencies": {
<<<<<<< HEAD
    "@comunica/bus-rdf-parse": "^3.2.1",
    "@comunica/context-entries": "^3.1.0",
=======
    "@comunica/bus-rdf-parse": "^3.3.0",
>>>>>>> 02bde397
    "rdfxml-streaming-parser": "^2.2.3"
  }
}<|MERGE_RESOLUTION|>--- conflicted
+++ resolved
@@ -41,12 +41,8 @@
     "build:components": "componentsjs-generator"
   },
   "dependencies": {
-<<<<<<< HEAD
     "@comunica/bus-rdf-parse": "^3.2.1",
     "@comunica/context-entries": "^3.1.0",
-=======
-    "@comunica/bus-rdf-parse": "^3.3.0",
->>>>>>> 02bde397
     "rdfxml-streaming-parser": "^2.2.3"
   }
 }