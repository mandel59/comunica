{
  "name": "@comunica/actor-rdf-join-inner-nestedloop",
  "version": "3.3.0",
  "description": "A nestedloop rdf-join actor",
  "lsd:module": true,
  "license": "MIT",
  "funding": {
    "type": "opencollective",
    "url": "https://opencollective.com/comunica-association"
  },
  "homepage": "https://comunica.dev/",
  "repository": {
    "type": "git",
    "url": "https://github.com/comunica/comunica.git",
    "directory": "packages/actor-rdf-join-inner-nestedloop"
  },
  "bugs": {
    "url": "https://github.com/comunica/comunica/issues"
  },
  "keywords": [
    "comunica",
    "actor",
    "rdf-join",
    "nestedloop"
  ],
  "sideEffects": false,
  "main": "lib/index.js",
  "typings": "lib/index",
  "publishConfig": {
    "access": "public"
  },
  "files": [
    "components",
    "lib/**/*.d.ts",
    "lib/**/*.js",
    "lib/**/*.js.map"
  ],
  "scripts": {
    "build": "yarn run build:ts && yarn run build:components",
    "build:ts": "node \"../../node_modules/typescript/bin/tsc\"",
    "build:components": "componentsjs-generator"
  },
  "dependencies": {
<<<<<<< HEAD
    "@comunica/bus-rdf-join": "^3.2.1",
    "@comunica/core": "^3.2.1",
    "@comunica/mediatortype-join-coefficients": "^3.2.1",
    "asyncjoin": "^1.2.4"
=======
    "@comunica/bus-rdf-join": "^3.3.0",
    "@comunica/mediatortype-join-coefficients": "^3.3.0",
    "@comunica/types": "^3.3.0",
    "asyncjoin": "^1.2.3"
>>>>>>> 02bde397
  }
}<|MERGE_RESOLUTION|>--- conflicted
+++ resolved
@@ -41,16 +41,9 @@
     "build:components": "componentsjs-generator"
   },
   "dependencies": {
-<<<<<<< HEAD
     "@comunica/bus-rdf-join": "^3.2.1",
     "@comunica/core": "^3.2.1",
     "@comunica/mediatortype-join-coefficients": "^3.2.1",
     "asyncjoin": "^1.2.4"
-=======
-    "@comunica/bus-rdf-join": "^3.3.0",
-    "@comunica/mediatortype-join-coefficients": "^3.3.0",
-    "@comunica/types": "^3.3.0",
-    "asyncjoin": "^1.2.3"
->>>>>>> 02bde397
   }
 }