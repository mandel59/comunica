{
  "name": "@comunica/actor-rdf-join-optional-hash",
  "version": "3.3.0",
  "description": "A optional-hash rdf-join actor",
  "lsd:module": true,
  "license": "MIT",
  "funding": {
    "type": "opencollective",
    "url": "https://opencollective.com/comunica-association"
  },
  "homepage": "https://comunica.dev/",
  "repository": {
    "type": "git",
    "url": "https://github.com/comunica/comunica.git",
    "directory": "packages/actor-rdf-join-optional-hash"
  },
  "bugs": {
    "url": "https://github.com/comunica/comunica/issues"
  },
  "keywords": [
    "comunica",
    "actor",
    "rdf-join",
    "optional-hash"
  ],
  "sideEffects": false,
  "main": "lib/index.js",
  "typings": "lib/index",
  "publishConfig": {
    "access": "public"
  },
  "files": [
    "components",
    "lib/**/*.d.ts",
    "lib/**/*.js",
    "lib/**/*.js.map"
  ],
  "scripts": {
    "build": "yarn run build:ts && yarn run build:components",
    "build:ts": "node \"../../node_modules/typescript/bin/tsc\"",
    "build:components": "componentsjs-generator"
  },
  "dependencies": {
<<<<<<< HEAD
    "@comunica/bus-rdf-join": "^3.2.1",
    "@comunica/core": "^3.2.1",
    "@comunica/mediatortype-join-coefficients": "^3.2.1",
    "@comunica/types": "^3.2.1",
    "@comunica/utils-bindings-factory": "^3.2.1",
    "@comunica/utils-bindings-index": "^3.2.2",
    "@comunica/utils-iterator": "^3.2.1",
=======
    "@comunica/bus-query-operation": "^3.3.0",
    "@comunica/bus-rdf-join": "^3.3.0",
    "@comunica/mediatortype-join-coefficients": "^3.3.0",
    "@comunica/types": "^3.3.0",
    "@rdfjs/types": "*",
>>>>>>> 02bde397
    "asynciterator": "^3.9.0",
    "rdf-string": "^1.6.3"
  }
}<|MERGE_RESOLUTION|>--- conflicted
+++ resolved
@@ -41,7 +41,6 @@
     "build:components": "componentsjs-generator"
   },
   "dependencies": {
-<<<<<<< HEAD
     "@comunica/bus-rdf-join": "^3.2.1",
     "@comunica/core": "^3.2.1",
     "@comunica/mediatortype-join-coefficients": "^3.2.1",
@@ -49,13 +48,6 @@
     "@comunica/utils-bindings-factory": "^3.2.1",
     "@comunica/utils-bindings-index": "^3.2.2",
     "@comunica/utils-iterator": "^3.2.1",
-=======
-    "@comunica/bus-query-operation": "^3.3.0",
-    "@comunica/bus-rdf-join": "^3.3.0",
-    "@comunica/mediatortype-join-coefficients": "^3.3.0",
-    "@comunica/types": "^3.3.0",
-    "@rdfjs/types": "*",
->>>>>>> 02bde397
     "asynciterator": "^3.9.0",
     "rdf-string": "^1.6.3"
   }
