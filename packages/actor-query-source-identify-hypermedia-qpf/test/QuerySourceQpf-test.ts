--- conflicted
+++ resolved
@@ -587,12 +587,8 @@
           subsetOf: 'url',
           cardinality: { type: 'exact', value: 2 },
           order: undefined,
-<<<<<<< HEAD
+          state: expect.any(MetadataValidationState),
           variables: [{ variable: v1, canBeUndef: false }, { variable: v2, canBeUndef: false }],
-=======
-          state: expect.any(MetadataValidationState),
-          variables: [ v1, v2 ],
->>>>>>> 20daf176
         });
       });
 
@@ -605,12 +601,8 @@
           subsetOf: 'url',
           cardinality: { type: 'estimate', value: 2 },
           order: undefined,
-<<<<<<< HEAD
+          state: expect.any(MetadataValidationState),
           variables: [{ variable: v1, canBeUndef: false }, { variable: v2, canBeUndef: false }],
-=======
-          state: expect.any(MetadataValidationState),
-          variables: [ v1, v2 ],
->>>>>>> 20daf176
         });
       });
 
