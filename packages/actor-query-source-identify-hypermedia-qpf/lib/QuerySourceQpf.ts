--- conflicted
+++ resolved
@@ -314,14 +314,10 @@
           metadata: rdfMetadataOuput.metadata,
           requestTime: dereferenceRdfOutput.requestTime,
         });
-<<<<<<< HEAD
-      quads!.setProperty('metadata', { ...metadata, subsetOf: self.url });
-=======
       quads!.setProperty(
         'metadata',
-        { ...metadata, state: new MetadataValidationState(), canContainUndefs: false, subsetOf: self.url },
+        { ...metadata, state: new MetadataValidationState(), subsetOf: self.url },
       );
->>>>>>> 20daf176
 
       // While we could resolve this before metadata extraction, we do it afterwards to ensure metadata emission
       // before the end event is emitted.
