--- conflicted
+++ resolved
@@ -46,11 +46,8 @@
     "@comunica/bus-rdf-metadata": "^3.2.1",
     "@comunica/bus-rdf-metadata-extract": "^3.2.1",
     "@comunica/context-entries": "^3.2.1",
-<<<<<<< HEAD
     "@comunica/core": "^3.2.1",
-=======
     "@comunica/metadata": "^3.2.1",
->>>>>>> 20daf176
     "@comunica/types": "^3.2.1",
     "@rdfjs/types": "*",
     "asynciterator": "^3.9.0",
