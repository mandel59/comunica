{
  "name": "@comunica/actor-context-preprocess-set-defaults",
  "version": "3.3.0",
  "description": "A set-defaults context-preprocess actor",
  "lsd:module": true,
  "license": "MIT",
  "funding": {
    "type": "opencollective",
    "url": "https://opencollective.com/comunica-association"
  },
  "homepage": "https://comunica.dev/",
  "repository": {
    "type": "git",
    "url": "https://github.com/comunica/comunica.git",
    "directory": "packages/actor-context-preprocess-set-defaults"
  },
  "bugs": {
    "url": "https://github.com/comunica/comunica/issues"
  },
  "keywords": [
    "comunica",
    "actor",
    "context-preprocess",
    "set-defaults"
  ],
  "sideEffects": false,
  "main": "lib/index.js",
  "typings": "lib/index",
  "publishConfig": {
    "access": "public"
  },
  "files": [
    "components",
    "lib/**/*.d.ts",
    "lib/**/*.js",
    "lib/**/*.js.map"
  ],
  "scripts": {
    "build": "yarn run build:ts && yarn run build:components",
    "build:ts": "node \"../../node_modules/typescript/bin/tsc\"",
    "build:components": "componentsjs-generator"
  },
  "dependencies": {
<<<<<<< HEAD
    "@comunica/bus-context-preprocess": "^3.2.1",
    "@comunica/context-entries": "^3.2.1",
    "@comunica/core": "^3.2.1",
    "@comunica/types": "^3.2.1",
    "@rdfjs/types": "*",
    "rdf-data-factory": "^1.1.2"
=======
    "@comunica/bus-context-preprocess": "^3.3.0",
    "@comunica/context-entries": "^3.3.0",
    "@comunica/core": "^3.3.0",
    "@comunica/types": "^3.3.0",
    "@rdfjs/types": "*"
>>>>>>> 02bde397
  }
}<|MERGE_RESOLUTION|>--- conflicted
+++ resolved
@@ -41,19 +41,11 @@
     "build:components": "componentsjs-generator"
   },
   "dependencies": {
-<<<<<<< HEAD
-    "@comunica/bus-context-preprocess": "^3.2.1",
-    "@comunica/context-entries": "^3.2.1",
-    "@comunica/core": "^3.2.1",
-    "@comunica/types": "^3.2.1",
-    "@rdfjs/types": "*",
-    "rdf-data-factory": "^1.1.2"
-=======
     "@comunica/bus-context-preprocess": "^3.3.0",
     "@comunica/context-entries": "^3.3.0",
     "@comunica/core": "^3.3.0",
     "@comunica/types": "^3.3.0",
-    "@rdfjs/types": "*"
->>>>>>> 02bde397
+    "@rdfjs/types": "*",
+    "rdf-data-factory": "^1.1.2"
   }
 }