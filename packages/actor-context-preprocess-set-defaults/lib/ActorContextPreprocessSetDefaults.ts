import type {
  IActorContextPreprocessOutput,
  IActorContextPreprocessArgs,
  IActionContextPreprocess,
} from '@comunica/bus-context-preprocess';
import { ActorContextPreprocess } from '@comunica/bus-context-preprocess';
import { KeysCore, KeysInitQuery, KeysQuerySourceIdentify } from '@comunica/context-entries';
import type { IAction, IActorTest } from '@comunica/core';
import type { FunctionArgumentsCache, Logger } from '@comunica/types';
import type * as RDF from '@rdfjs/types';
import { DataFactory } from 'rdf-data-factory';

/**
 * A comunica Set Defaults Context Preprocess Actor.
 */
export class ActorContextPreprocessSetDefaults extends ActorContextPreprocess {
  private readonly defaultFunctionArgumentsCache: FunctionArgumentsCache;
  public readonly logger: Logger;

  public constructor(args: IActorContextPreprocessSetDefaultsArgs) {
    super(args);
    this.defaultFunctionArgumentsCache = {};
  }

  public async test(_action: IAction): Promise<IActorTest> {
    return true;
  }

  public async run(action: IActionContextPreprocess): Promise<IActorContextPreprocessOutput> {
    let context = action.context;

<<<<<<< HEAD
    // Set default values
    context = context
      .setDefault(KeysInitQuery.queryTimestamp, new Date())
      .setDefault(KeysQuerySourceIdentify.sourceIds, new Map())
      .setDefault(KeysCore.log, this.logger)
      .setDefault(KeysInitQuery.functionArgumentsCache, this.defaultFunctionArgumentsCache)
      .setDefault(KeysQuerySourceIdentify.hypermediaSourcesAggregatedStores, new Map())
      .setDefault(KeysInitQuery.dataFactory, new DataFactory());

    // Handle default query format
    let queryFormat: RDF.QueryFormat = { language: 'sparql', version: '1.1' };
    if (context.has(KeysInitQuery.queryFormat)) {
      queryFormat = context.get(KeysInitQuery.queryFormat)!;
      if (queryFormat.language === 'graphql') {
        context = context.setDefault(KeysInitQuery.graphqlSingularizeVariables, {});
=======
    if (action.initialize) {
      // Set default values
      context = context
        .setDefault(KeysInitQuery.queryTimestamp, new Date())
        .setDefault(KeysQuerySourceIdentify.sourceIds, new Map())
        .setDefault(KeysCore.log, this.logger)
        .setDefault(KeysInitQuery.functionArgumentsCache, this.defaultFunctionArgumentsCache)
        .setDefault(KeysQuerySourceIdentify.hypermediaSourcesAggregatedStores, new Map());

      // Handle default query format
      let queryFormat: RDF.QueryFormat = { language: 'sparql', version: '1.1' };
      if (context.has(KeysInitQuery.queryFormat)) {
        queryFormat = context.get(KeysInitQuery.queryFormat)!;
        if (queryFormat.language === 'graphql') {
          context = context.setDefault(KeysInitQuery.graphqlSingularizeVariables, {});
        }
      } else {
        context = context.set(KeysInitQuery.queryFormat, queryFormat);
>>>>>>> f558377c
      }
    }

    return { context };
  }
}

export interface IActorContextPreprocessSetDefaultsArgs extends IActorContextPreprocessArgs {
  /**
   * The logger of this actor
   * @default {a <npmd:@comunica/logger-void/^3.0.0/components/LoggerVoid.jsonld#LoggerVoid>}
   */
  logger: Logger;
}<|MERGE_RESOLUTION|>--- conflicted
+++ resolved
@@ -29,23 +29,6 @@
   public async run(action: IActionContextPreprocess): Promise<IActorContextPreprocessOutput> {
     let context = action.context;
 
-<<<<<<< HEAD
-    // Set default values
-    context = context
-      .setDefault(KeysInitQuery.queryTimestamp, new Date())
-      .setDefault(KeysQuerySourceIdentify.sourceIds, new Map())
-      .setDefault(KeysCore.log, this.logger)
-      .setDefault(KeysInitQuery.functionArgumentsCache, this.defaultFunctionArgumentsCache)
-      .setDefault(KeysQuerySourceIdentify.hypermediaSourcesAggregatedStores, new Map())
-      .setDefault(KeysInitQuery.dataFactory, new DataFactory());
-
-    // Handle default query format
-    let queryFormat: RDF.QueryFormat = { language: 'sparql', version: '1.1' };
-    if (context.has(KeysInitQuery.queryFormat)) {
-      queryFormat = context.get(KeysInitQuery.queryFormat)!;
-      if (queryFormat.language === 'graphql') {
-        context = context.setDefault(KeysInitQuery.graphqlSingularizeVariables, {});
-=======
     if (action.initialize) {
       // Set default values
       context = context
@@ -53,7 +36,8 @@
         .setDefault(KeysQuerySourceIdentify.sourceIds, new Map())
         .setDefault(KeysCore.log, this.logger)
         .setDefault(KeysInitQuery.functionArgumentsCache, this.defaultFunctionArgumentsCache)
-        .setDefault(KeysQuerySourceIdentify.hypermediaSourcesAggregatedStores, new Map());
+        .setDefault(KeysQuerySourceIdentify.hypermediaSourcesAggregatedStores, new Map())
+        .setDefault(KeysInitQuery.dataFactory, new DataFactory());
 
       // Handle default query format
       let queryFormat: RDF.QueryFormat = { language: 'sparql', version: '1.1' };
@@ -64,7 +48,6 @@
         }
       } else {
         context = context.set(KeysInitQuery.queryFormat, queryFormat);
->>>>>>> f558377c
       }
     }
 
