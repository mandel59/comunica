--- conflicted
+++ resolved
@@ -68,11 +68,8 @@
    *   "unionDefaultGraph": "@comunica/bus-query-operation:unionDefaultGraph",
    *   "traverse": "@comunica/bus-query-source-identify:traverse",
    *   "noCache": "@comunica/actor-init-query:noCache",
-<<<<<<< HEAD
-   *   "dataFactory": "@comunica/actor-init-query:dataFactory"
-=======
+   *   "dataFactory": "@comunica/actor-init-query:dataFactory",
    *   "distinctConstruct": "@comunica/actor-init-query:distinctConstruct"
->>>>>>> f558377c
    * }}
    */
   contextKeyShortcuts: Record<string, string>;
