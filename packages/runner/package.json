--- conflicted
+++ resolved
@@ -45,15 +45,9 @@
     "build:components": "componentsjs-generator"
   },
   "dependencies": {
-<<<<<<< HEAD
     "@comunica/bus-init": "^3.2.1",
     "@comunica/core": "^3.2.1",
     "componentsjs": "^6.2.0",
-=======
-    "@comunica/bus-init": "^3.3.0",
-    "@comunica/core": "^3.3.0",
-    "componentsjs": "^6.0.1",
->>>>>>> 02bde397
     "process": "^0.11.10"
   }
 }