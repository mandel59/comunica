<<<<<<< HEAD
import { ActorFunctionFactoryTermFunctionStrLen } from '@comunica/actor-function-factory-term-function-str-len';
import { createTermCompMediator } from '@comunica/actor-term-comparator-factory-expression-evaluator/test/util';
import { BindingsFactory } from '@comunica/bindings-factory';
import type { MediatorExpressionEvaluatorFactory } from '@comunica/bus-expression-evaluator-factory';
import { createFuncMediator } from '@comunica/bus-function-factory/test/util';
=======
>>>>>>> 4fdc64ad
import { ActorQueryOperation } from '@comunica/bus-query-operation';
import type { MediatorTermComparatorFactory } from '@comunica/bus-term-comparator-factory';
import { Bus } from '@comunica/core';
import * as sparqlee from '@comunica/expression-evaluator';
<<<<<<< HEAD
import { getMockEEActionContext, getMockMediatorExpressionEvaluatorFactory } from '@comunica/jest';
import type { IActionContext } from '@comunica/types';
=======
import { BindingsFactory } from '@comunica/utils-bindings-factory';
import { getSafeBindings } from '@comunica/utils-query-operation';
>>>>>>> 4fdc64ad
import arrayifyStream from 'arrayify-stream';
import { ArrayIterator } from 'asynciterator';
import { DataFactory } from 'rdf-data-factory';
import { Algebra } from 'sparqlalgebrajs';
import { ActorQueryOperationOrderBy } from '../lib/ActorQueryOperationOrderBy';
import '@comunica/utils-jest';

const DF = new DataFactory();
const BF = new BindingsFactory(DF);
const mediatorFunctionFactory = createFuncMediator([
  args => new ActorFunctionFactoryTermFunctionStrLen(args),
], {});

describe('ActorQueryOperationOrderBy with mixed term types', () => {
  let bus: any;
  let mediatorQueryOperation: any;
  let mediatorExpressionEvaluatorFactory: MediatorExpressionEvaluatorFactory;
  let mediatorTermComparatorFactory: MediatorTermComparatorFactory;
  let context: IActionContext;

  beforeEach(() => {
    bus = new Bus({ name: 'bus' });
    mediatorQueryOperation = {
      mediate: (arg: any) => Promise.resolve({
        bindingsStream: new ArrayIterator([
          BF.bindings([
            [ DF.variable('a'), DF.namedNode('http://example.com/a') ],
          ]),
          BF.bindings([
            [ DF.variable('a'), DF.namedNode('http://example.com/b') ],
          ]),
          BF.bindings([
            [ DF.variable('a'), DF.blankNode('a') ],
          ]),
          BF.bindings([
            [ DF.variable('a'), DF.blankNode('b') ],
          ]),
          BF.bindings([
            [ DF.variable('a'), DF.literal('11') ],
          ]),
          BF.bindings([]),
        ]),
        metadata: () => Promise.resolve({ cardinality: 3 }),
        operated: arg,
        type: 'bindings',
        variables: [ DF.variable('a') ],
      }),
    };
    mediatorExpressionEvaluatorFactory = getMockMediatorExpressionEvaluatorFactory({
      mediatorFunctionFactory: createFuncMediator([], {}),
    });
    mediatorTermComparatorFactory = createTermCompMediator();
    context = getMockEEActionContext();
  });

  describe('An ActorQueryOperationOrderBy instance', () => {
    let actor: ActorQueryOperationOrderBy;
    let orderA: Algebra.TermExpression;
    let descOrderA: Algebra.OperatorExpression;
    let mediatorMergeBindingsContext: any;

    beforeEach(() => {
      mediatorMergeBindingsContext = {
        mediate: () => ({}),
      };
      actor = new ActorQueryOperationOrderBy({
        name: 'actor',
        bus,
        mediatorQueryOperation,
        mediatorExpressionEvaluatorFactory,
        mediatorTermComparatorFactory,
      });
      orderA = { type: Algebra.types.EXPRESSION, expressionType: Algebra.expressionTypes.TERM, term: DF.variable('a') };
      descOrderA = {
        type: Algebra.types.EXPRESSION,
        expressionType: Algebra.expressionTypes.OPERATOR,
        operator: 'desc',
        args: [ orderA ],
      };
    });

    it('should sort as an ascending undefined < blank node < named node < literal', async() => {
      const op: any = {
        operation: { type: 'orderby', input: {}, expressions: [ orderA ]},
        context,
      };
      const output = await actor.run(op, undefined);
      const array = await arrayifyStream(getSafeBindings(output).bindingsStream);
      expect(array).toMatchObject([
        BF.bindings([]),
        BF.bindings([
          [ DF.variable('a'), DF.blankNode('a') ],
        ]),
        BF.bindings([
          [ DF.variable('a'), DF.blankNode('b') ],
        ]),
        BF.bindings([
          [ DF.variable('a'), DF.namedNode('http://example.com/a') ],
        ]),
        BF.bindings([
          [ DF.variable('a'), DF.namedNode('http://example.com/b') ],
        ]),
        BF.bindings([
          [ DF.variable('a'), DF.literal('11') ],
        ]),
      ]);
    });

    it('should sort as an descending undefined < blank node < named node < literal', async() => {
      const op: any = {
        operation: { type: 'orderby', input: {}, expressions: [ descOrderA ]},
        context,
      };
      const output = await actor.run(op, undefined);
      const array = await arrayifyStream(getSafeBindings(output).bindingsStream);
      expect(array).toMatchObject([
        BF.bindings([
          [ DF.variable('a'), DF.literal('11') ],
        ]),
        BF.bindings([
          [ DF.variable('a'), DF.namedNode('http://example.com/b') ],
        ]),
        BF.bindings([
          [ DF.variable('a'), DF.namedNode('http://example.com/a') ],
        ]),
        BF.bindings([
          [ DF.variable('a'), DF.blankNode('b') ],
        ]),
        BF.bindings([
          [ DF.variable('a'), DF.blankNode('a') ],
        ]),
        BF.bindings([]),
      ]);
    });
  });
});

describe('ActorQueryOperationOrderBySparqlee', () => {
  let bus: any;
  let mediatorQueryOperation: any;
  let mediatorExpressionEvaluatorFactory: MediatorExpressionEvaluatorFactory;
  let mediatorTermComparatorFactory: MediatorTermComparatorFactory;
  let context: IActionContext;

  beforeEach(() => {
    bus = new Bus({ name: 'bus' });
<<<<<<< HEAD
=======
    mediatorMergeBindingsContext = {
      mediate: () => ({}),
    };

>>>>>>> 4fdc64ad
    mediatorQueryOperation = {
      mediate: (arg: any) => Promise.resolve({
        bindingsStream: new ArrayIterator([
          BF.bindings([[ DF.variable('a'), DF.literal('22') ]]),
          BF.bindings([[ DF.variable('a'), DF.literal('1') ]]),
          BF.bindings([[ DF.variable('a'), DF.literal('333') ]]),
        ]),
        metadata: () => Promise.resolve({ cardinality: 3 }),
        operated: arg,
        type: 'bindings',
        variables: [ DF.variable('a') ],
      }),
    };

    mediatorExpressionEvaluatorFactory = getMockMediatorExpressionEvaluatorFactory({
      mediatorFunctionFactory,
    });
    mediatorTermComparatorFactory = createTermCompMediator();
    context = getMockEEActionContext();
  });

  describe('The ActorQueryOperationOrderBy module', () => {
    it('should be a function', () => {
      expect(ActorQueryOperationOrderBy).toBeInstanceOf(Function);
    });

    it('should be a ActorQueryOperationOrderBy constructor', () => {
      expect(new (<any>ActorQueryOperationOrderBy)({ name: 'actor', bus, mediatorQueryOperation }))
        .toBeInstanceOf(<any>ActorQueryOperationOrderBy);
      expect(new ActorQueryOperationOrderBy({
        name: 'actor',
        bus,
        mediatorQueryOperation,
        mediatorExpressionEvaluatorFactory,
        mediatorTermComparatorFactory,
      }))
        .toBeInstanceOf(ActorQueryOperation);
    });

    it('should not be able to create new ActorQueryOperationOrderBy objects without \'new\'', () => {
      expect(() => {
        (<any>ActorQueryOperationOrderBy)();
      }).toThrow(`Class constructor ActorQueryOperationOrderBy cannot be invoked without 'new'`);
    });
  });

  describe('An ActorQueryOperationOrderBy instance', () => {
    let actor: ActorQueryOperationOrderBy;
    let orderA: Algebra.TermExpression;
    let orderB: Algebra.TermExpression;
    let descOrderA: Algebra.OperatorExpression;
    let orderA1: Algebra.OperatorExpression;

    beforeEach(() => {
<<<<<<< HEAD
=======
      mediatorMergeBindingsContext = {
        mediate: () => ({}),
      };

>>>>>>> 4fdc64ad
      actor = new ActorQueryOperationOrderBy({
        name: 'actor',
        bus,
        mediatorQueryOperation,
        mediatorExpressionEvaluatorFactory,
        mediatorTermComparatorFactory,
      });
      orderA = { type: Algebra.types.EXPRESSION, expressionType: Algebra.expressionTypes.TERM, term: DF.variable('a') };
      orderB = { type: Algebra.types.EXPRESSION, expressionType: Algebra.expressionTypes.TERM, term: DF.variable('b') };
      descOrderA = {
        type: Algebra.types.EXPRESSION,
        expressionType: Algebra.expressionTypes.OPERATOR,
        operator: 'desc',
        args: [ orderA ],
      };
      orderA1 = {
        args: [ orderA ],
        expressionType: Algebra.expressionTypes.OPERATOR,
        operator: 'strlen',
        type: Algebra.types.EXPRESSION,
      };
    });

    it('should test on orderby', async() => {
<<<<<<< HEAD
      const op: any = { operation: { type: 'orderby', expressions: []}, context };
      await expect(actor.test(op)).resolves.toBeTruthy();
    });

    it('should test on a descending orderby', async() => {
      const op: any = { operation: { type: 'orderby', expressions: [ descOrderA ]}, context };
      await expect(actor.test(op)).resolves.toBeTruthy();
=======
      const op: any = {
        operation: { type: 'orderby', expressions: []},
        context: new ActionContext({ [KeysInitQuery.dataFactory.name]: DF }),
      };
      await expect(actor.test(op)).resolves.toPassTestVoid();
    });

    it('should test on a descending orderby', async() => {
      const op: any = {
        operation: { type: 'orderby', expressions: [ descOrderA ]},
        context: new ActionContext({ [KeysInitQuery.dataFactory.name]: DF }),
      };
      await expect(actor.test(op)).resolves.toPassTestVoid();
>>>>>>> 4fdc64ad
    });

    it('should test on multiple expressions', async() => {
      const op: any = {
        operation: { type: 'orderby', expressions: [ orderA, descOrderA, orderA1 ]},
        context,
      };
      await expect(actor.test(op)).resolves.toPassTestVoid();
    });

    it('should not test on non-orderby', async() => {
<<<<<<< HEAD
      const op: any = { operation: { type: 'some-other-type' }, context };
      await expect(actor.test(op)).rejects.toBeTruthy();
=======
      const op: any = {
        operation: { type: 'some-other-type' },
        context: new ActionContext({ [KeysInitQuery.dataFactory.name]: DF }),
      };
      await expect(actor.test(op)).resolves.toFailTest(`Actor actor only supports orderby operations, but got some-other-type`);
    });

    it('should not test on unsupported operators', async() => {
      const op: any = {
        operation: { type: 'orderby', expressions: [{
          args: [],
          expressionType: 'operator',
          operator: 'DUMMY',
        }]},
        context: new ActionContext({ [KeysInitQuery.dataFactory.name]: DF }),
      };
      await expect(actor.test(op)).resolves.toFailTest(`Unknown operator: '"DUMMY"`);
>>>>>>> 4fdc64ad
    });

    it('should run', async() => {
      const op: any = {
        operation: { type: 'orderby', input: {}, expressions: [ orderA ]},
        context,
      };
      const output = await actor.run(op, undefined);
      await expect(getSafeBindings(output).metadata()).resolves
        .toEqual({ cardinality: 3 });
      const array = await arrayifyStream(getSafeBindings(output).bindingsStream);
      expect(array).toMatchObject([
        BF.bindings([[ DF.variable('a'), DF.literal('1') ]]),
        BF.bindings([[ DF.variable('a'), DF.literal('22') ]]),
        BF.bindings([[ DF.variable('a'), DF.literal('333') ]]),
      ]);
    });

    it('should run with a window', async() => {
      actor = new ActorQueryOperationOrderBy({
        name: 'actor',
        bus,
        mediatorQueryOperation,
        window: 1,
        mediatorTermComparatorFactory,
        mediatorExpressionEvaluatorFactory,
      });
      const op: any = {
        operation: { type: 'orderby', input: {}, expressions: [ orderA ]},
        context,
      };
      const output = await actor.run(op, undefined);
      await expect(getSafeBindings(output).metadata()).resolves
        .toEqual({ cardinality: 3 });
      const array = await arrayifyStream(getSafeBindings(output).bindingsStream);
      expect(array).toMatchObject([
        BF.bindings([[ DF.variable('a'), DF.literal('22') ]]),
        BF.bindings([[ DF.variable('a'), DF.literal('1') ]]),
        BF.bindings([[ DF.variable('a'), DF.literal('333') ]]),
      ]);
    });

    it('should run operator expressions', async() => {
      const op: any = {
        operation: { type: 'orderby', input: {}, expressions: [ orderA1 ]},
        context,
      };
      const output = await actor.run(op, undefined);
      await expect(getSafeBindings(output).metadata()).resolves
        .toEqual({ cardinality: 3 });
      const array = await arrayifyStream(getSafeBindings(output).bindingsStream);
      expect(array).toMatchObject([
        BF.bindings([[ DF.variable('a'), DF.literal('1') ]]),
        BF.bindings([[ DF.variable('a'), DF.literal('22') ]]),
        BF.bindings([[ DF.variable('a'), DF.literal('333') ]]),
      ]);
    });

    it('should run descend', async() => {
      const op: any = {
        operation: { type: 'orderby', input: {}, expressions: [ descOrderA ]},
        context,
      };
      const output = await actor.run(op, undefined);
      await expect(getSafeBindings(output).metadata()).resolves
        .toEqual({ cardinality: 3 });
      const array = await arrayifyStream(getSafeBindings(output).bindingsStream);
      expect(array).toMatchObject([
        BF.bindings([[ DF.variable('a'), DF.literal('333') ]]),
        BF.bindings([[ DF.variable('a'), DF.literal('22') ]]),
        BF.bindings([[ DF.variable('a'), DF.literal('1') ]]),
      ]);
    });

    it('should ignore undefined results', async() => {
      const op: any = {
        operation: { type: 'orderby', input: {}, expressions: [ orderB ]},
        context,
      };
      const output = await actor.run(op, undefined);
      await expect(getSafeBindings(output).metadata()).resolves
        .toEqual({ cardinality: 3 });
      const array = await arrayifyStream(getSafeBindings(output).bindingsStream);
      expect(array).toMatchObject([
        BF.bindings([[ DF.variable('a'), DF.literal('22') ]]),
        BF.bindings([[ DF.variable('a'), DF.literal('1') ]]),
        BF.bindings([[ DF.variable('a'), DF.literal('333') ]]),
      ]);
    });

    it('should emit an error on a hard erroring expression', async() => {
      // Mock the expression error test so we can force 'a programming error' and test the branch

      Object.defineProperty(sparqlee, 'isExpressionError', { writable: true });
      // eslint-disable-next-line jest/prefer-spy-on
      (<any>sparqlee).isExpressionError = jest.fn(() => false);
      const op: any = {
        operation: { type: 'orderby', input: {}, expressions: [ orderB ]},
        context,
      };
      const output = <any> await actor.run(op, undefined);
      await new Promise<void>(resolve => output.bindingsStream.on('error', () => resolve()));
    });
  });
});

describe('ActorQueryOperationOrderBy with multiple comparators', () => {
  let bus: any;
  let mediatorQueryOperation: any;
  let mediatorExpressionEvaluatorFactory: MediatorExpressionEvaluatorFactory;
  let mediatorTermComparatorFactory: MediatorTermComparatorFactory;
  let context: IActionContext;

  beforeEach(() => {
    bus = new Bus({ name: 'bus' });
    mediatorQueryOperation = {
      mediate: (arg: any) => Promise.resolve({
        bindingsStream: new ArrayIterator([
          BF.bindings([
            [ DF.variable('a'), DF.literal('Vermeulen') ],
            [ DF.variable('b'), DF.literal('Jos') ],
          ]),
          BF.bindings([
            [ DF.variable('a'), DF.literal('Bosmans') ],
            [ DF.variable('b'), DF.literal('Jos') ],
          ]),
          BF.bindings([
            [ DF.variable('a'), DF.literal('Vermeulen') ],
            [ DF.variable('b'), DF.literal('Ben') ],
          ]),
        ]),
        metadata: () => Promise.resolve({ cardinality: 3 }),
        operated: arg,
        type: 'bindings',
        variables: [ DF.variable('a'), DF.variable('b') ],
      }),
    };

    mediatorExpressionEvaluatorFactory = getMockMediatorExpressionEvaluatorFactory({
      mediatorFunctionFactory,
    });
    mediatorTermComparatorFactory = createTermCompMediator();
    context = getMockEEActionContext();
  });

  describe('An ActorQueryOperationOrderBy instance multiple comparators', () => {
    let actor: ActorQueryOperationOrderBy;
    let orderA: Algebra.TermExpression;
    let orderB: Algebra.TermExpression;
    let descOrderA: Algebra.OperatorExpression;
    let descOrderB: Algebra.OperatorExpression;
    let orderA1: Algebra.OperatorExpression;
    let orderB1: Algebra.OperatorExpression;

    beforeEach(() => {
<<<<<<< HEAD
=======
      mediatorMergeBindingsContext = {
        mediate: () => ({}),
      };

>>>>>>> 4fdc64ad
      actor = new ActorQueryOperationOrderBy({
        name: 'actor',
        bus,
        mediatorQueryOperation,
        mediatorTermComparatorFactory,
        mediatorExpressionEvaluatorFactory,
      });
      orderA = { type: Algebra.types.EXPRESSION, expressionType: Algebra.expressionTypes.TERM, term: DF.variable('a') };
      orderB = { type: Algebra.types.EXPRESSION, expressionType: Algebra.expressionTypes.TERM, term: DF.variable('b') };
      descOrderA = {
        type: Algebra.types.EXPRESSION,
        expressionType: Algebra.expressionTypes.OPERATOR,
        operator: 'desc',
        args: [ orderA ],
      };
      descOrderB = {
        type: Algebra.types.EXPRESSION,
        expressionType: Algebra.expressionTypes.OPERATOR,
        operator: 'desc',
        args: [ orderB ],
      };
      orderA1 = {
        args: [ orderA ],
        expressionType: Algebra.expressionTypes.OPERATOR,
        operator: 'strlen',
        type: Algebra.types.EXPRESSION,
      };
      orderB1 = {
        args: [ orderB ],
        expressionType: Algebra.expressionTypes.OPERATOR,
        operator: 'strlen',
        type: Algebra.types.EXPRESSION,
      };
    });

    it('should order A', async() => {
      const op: any = {
        operation: { type: 'orderby', input: {}, expressions: [ orderA ]},
        context,
      };
      const output = await actor.run(op, undefined);
      const array = await arrayifyStream(getSafeBindings(output).bindingsStream);
      expect(array).toMatchObject([
        BF.bindings([
          [ DF.variable('a'), DF.literal('Bosmans') ],
          [ DF.variable('b'), DF.literal('Jos') ],
        ]),
        BF.bindings([
          [ DF.variable('a'), DF.literal('Vermeulen') ],
          [ DF.variable('b'), DF.literal('Jos') ],
        ]),
        BF.bindings([
          [ DF.variable('a'), DF.literal('Vermeulen') ],
          [ DF.variable('b'), DF.literal('Ben') ],
        ]),
      ]);
    });

    it('should order B', async() => {
      const op: any = {
        operation: { type: 'orderby', input: {}, expressions: [ orderB ]},
        context,
      };
      const output = await actor.run(op, undefined);
      const array = await arrayifyStream(getSafeBindings(output).bindingsStream);
      expect(array).toMatchObject([
        BF.bindings([
          [ DF.variable('a'), DF.literal('Vermeulen') ],
          [ DF.variable('b'), DF.literal('Ben') ],
        ]),
        BF.bindings([
          [ DF.variable('a'), DF.literal('Vermeulen') ],
          [ DF.variable('b'), DF.literal('Jos') ],
        ]),
        BF.bindings([
          [ DF.variable('a'), DF.literal('Bosmans') ],
          [ DF.variable('b'), DF.literal('Jos') ],
        ]),
      ]);
    });

    it('should order priority B and secondary A, ascending', async() => {
      const op: any = {
        operation: { type: 'orderby', input: {}, expressions: [ orderB, orderA ]},
        context,
      };
      const output = await actor.run(op, undefined);
      const array = await arrayifyStream(getSafeBindings(output).bindingsStream);
      expect(array).toMatchObject([
        BF.bindings([
          [ DF.variable('a'), DF.literal('Vermeulen') ],
          [ DF.variable('b'), DF.literal('Ben') ],
        ]),
        BF.bindings([
          [ DF.variable('a'), DF.literal('Bosmans') ],
          [ DF.variable('b'), DF.literal('Jos') ],
        ]),
        BF.bindings([
          [ DF.variable('a'), DF.literal('Vermeulen') ],
          [ DF.variable('b'), DF.literal('Jos') ],
        ]),
      ]);
    });

    it('descending order A multiple orderby', async() => {
      const op: any = {
        operation: { type: 'orderby', input: {}, expressions: [ descOrderA ]},
        context,
      };
      const output = await actor.run(op, undefined);
      const array = await arrayifyStream(getSafeBindings(output).bindingsStream);
      expect(array).toMatchObject([
        BF.bindings([
          [ DF.variable('a'), DF.literal('Vermeulen') ],
          [ DF.variable('b'), DF.literal('Jos') ],
        ]),
        BF.bindings([
          [ DF.variable('a'), DF.literal('Vermeulen') ],
          [ DF.variable('b'), DF.literal('Ben') ],
        ]),
        BF.bindings([
          [ DF.variable('a'), DF.literal('Bosmans') ],
          [ DF.variable('b'), DF.literal('Jos') ],
        ]),
      ]);
    });

    it('descending order B multiple orderby', async() => {
      const op: any = {
        operation: { type: 'orderby', input: {}, expressions: [ descOrderB ]},
        context,
      };
      const output = await actor.run(op, undefined);
      const array = await arrayifyStream(getSafeBindings(output).bindingsStream);
      expect(array).toMatchObject([
        BF.bindings([
          [ DF.variable('a'), DF.literal('Vermeulen') ],
          [ DF.variable('b'), DF.literal('Jos') ],
        ]),
        BF.bindings([
          [ DF.variable('a'), DF.literal('Bosmans') ],
          [ DF.variable('b'), DF.literal('Jos') ],
        ]),
        BF.bindings([
          [ DF.variable('a'), DF.literal('Vermeulen') ],
          [ DF.variable('b'), DF.literal('Ben') ],
        ]),
      ]);
    });

    it('strlen orderby with multiple comparators', async() => {
      // Priority goes to orderB1 then we secondarily sort by orderA1
      const op: any = {
        operation: { type: 'orderby', input: {}, expressions: [ orderB1, orderA1 ]},
        context,
      };
      const output = await actor.run(op, undefined);
      const array = await arrayifyStream(getSafeBindings(output).bindingsStream);
      expect(array).toMatchObject([
        BF.bindings([
          [ DF.variable('a'), DF.literal('Bosmans') ],
          [ DF.variable('b'), DF.literal('Jos') ],
        ]),
        BF.bindings([
          [ DF.variable('a'), DF.literal('Vermeulen') ],
          [ DF.variable('b'), DF.literal('Jos') ],
        ]),
        BF.bindings([
          [ DF.variable('a'), DF.literal('Vermeulen') ],
          [ DF.variable('b'), DF.literal('Ben') ],
        ]),
      ]);
    });
  });
});

describe('ActorQueryOperationOrderBy with integer type', () => {
  let bus: any;
  let mediatorQueryOperation: any;
  let mediatorExpressionEvaluatorFactory: MediatorExpressionEvaluatorFactory;
  let mediatorTermComparatorFactory: MediatorTermComparatorFactory;
  let context: IActionContext;

  beforeEach(() => {
    bus = new Bus({ name: 'bus' });
    mediatorQueryOperation = {
      mediate: (arg: any) => Promise.resolve({
        bindingsStream: new ArrayIterator([
          BF.bindings([
            [ DF.variable('a'), DF.literal('1', DF.namedNode('http://www.w3.org/2001/XMLSchema#integer')) ],
          ]),
          BF.bindings([
            [ DF.variable('a'), DF.literal('11', DF.namedNode('http://www.w3.org/2001/XMLSchema#integer')) ],
          ]),
          BF.bindings([
            [ DF.variable('a'), DF.literal('2', DF.namedNode('http://www.w3.org/2001/XMLSchema#integer')) ],
          ]),
        ]),
        metadata: () => Promise.resolve({ cardinality: 3 }),
        operated: arg,
        type: 'bindings',
        variables: [ DF.variable('a') ],
      }),
    };

    mediatorExpressionEvaluatorFactory = getMockMediatorExpressionEvaluatorFactory({
      mediatorFunctionFactory,
    });
    mediatorTermComparatorFactory = createTermCompMediator();
    context = getMockEEActionContext();
  });

  describe('An ActorQueryOperationOrderBy instance', () => {
    let actor: ActorQueryOperationOrderBy;
    let orderA: Algebra.TermExpression;
    let descOrderA: Algebra.OperatorExpression;

    beforeEach(() => {
<<<<<<< HEAD
=======
      mediatorMergeBindingsContext = {
        mediate: () => ({}),
      };

>>>>>>> 4fdc64ad
      actor = new ActorQueryOperationOrderBy({
        name: 'actor',
        bus,
        mediatorQueryOperation,
        mediatorTermComparatorFactory,
        mediatorExpressionEvaluatorFactory,
      });
      orderA = { type: Algebra.types.EXPRESSION, expressionType: Algebra.expressionTypes.TERM, term: DF.variable('a') };
      descOrderA = {
        type: Algebra.types.EXPRESSION,
        expressionType: Algebra.expressionTypes.OPERATOR,
        operator: 'desc',
        args: [ orderA ],
      };
    });

    it('should sort as an ascending integer', async() => {
      const op: any = {
        operation: { type: 'orderby', input: {}, expressions: [ orderA ]},
        context,
      };
      const output = await actor.run(op, undefined);
      const array = await arrayifyStream(getSafeBindings(output).bindingsStream);
      expect(array).toMatchObject([
        BF.bindings([
          [ DF.variable('a'), DF.literal('1', DF.namedNode('http://www.w3.org/2001/XMLSchema#integer')) ],
        ]),
        BF.bindings([
          [ DF.variable('a'), DF.literal('2', DF.namedNode('http://www.w3.org/2001/XMLSchema#integer')) ],
        ]),
        BF.bindings([
          [ DF.variable('a'), DF.literal('11', DF.namedNode('http://www.w3.org/2001/XMLSchema#integer')) ],
        ]),
      ]);
    });

    it('should sort as an descending integer', async() => {
      const op: any = {
        operation: { type: 'orderby', input: {}, expressions: [ descOrderA ]},
        context,
      };
      const output = await actor.run(op, undefined);
      const array = await arrayifyStream(getSafeBindings(output).bindingsStream);
      expect(array).toMatchObject([
        BF.bindings([
          [ DF.variable('a'), DF.literal('11', DF.namedNode('http://www.w3.org/2001/XMLSchema#integer')) ],
        ]),
        BF.bindings([
          [ DF.variable('a'), DF.literal('2', DF.namedNode('http://www.w3.org/2001/XMLSchema#integer')) ],
        ]),
        BF.bindings([
          [ DF.variable('a'), DF.literal('1', DF.namedNode('http://www.w3.org/2001/XMLSchema#integer')) ],
        ]),
      ]);
    });
  });
});

describe('ActorQueryOperationOrderBy with double type', () => {
  let bus: any;
  let mediatorQueryOperation: any;
  let mediatorExpressionEvaluatorFactory: MediatorExpressionEvaluatorFactory;
  let mediatorTermComparatorFactory: MediatorTermComparatorFactory;
  let context: IActionContext;

  beforeEach(() => {
    bus = new Bus({ name: 'bus' });
    mediatorQueryOperation = {
      mediate: (arg: any) => Promise.resolve({
        bindingsStream: new ArrayIterator([
          BF.bindings([
            [ DF.variable('a'), DF.literal('1.0e6', DF.namedNode('http://www.w3.org/2001/XMLSchema#double')) ],
          ]),
          BF.bindings([
            [ DF.variable('a'), DF.literal('11.0e6', DF.namedNode('http://www.w3.org/2001/XMLSchema#double')) ],
          ]),
          BF.bindings([
            [ DF.variable('a'), DF.literal('2.0e6', DF.namedNode('http://www.w3.org/2001/XMLSchema#double')) ],
          ]),
        ]),
        metadata: () => Promise.resolve({ cardinality: 3 }),
        operated: arg,
        type: 'bindings',
        variables: [ '?a' ],
      }),
    };

    mediatorExpressionEvaluatorFactory = getMockMediatorExpressionEvaluatorFactory({
      mediatorFunctionFactory,
    });
    mediatorTermComparatorFactory = createTermCompMediator();
    context = getMockEEActionContext();
  });

  describe('An ActorQueryOperationOrderBy instance', () => {
    let actor: ActorQueryOperationOrderBy;
    let orderA: Algebra.TermExpression;
    let descOrderA: Algebra.OperatorExpression;

    beforeEach(() => {
<<<<<<< HEAD
=======
      mediatorMergeBindingsContext = {
        mediate: () => ({}),
      };

>>>>>>> 4fdc64ad
      actor = new ActorQueryOperationOrderBy({
        name: 'actor',
        bus,
        mediatorQueryOperation,
        mediatorTermComparatorFactory,
        mediatorExpressionEvaluatorFactory,
      });
      orderA = { type: Algebra.types.EXPRESSION, expressionType: Algebra.expressionTypes.TERM, term: DF.variable('a') };
      descOrderA = {
        type: Algebra.types.EXPRESSION,
        expressionType: Algebra.expressionTypes.OPERATOR,
        operator: 'desc',
        args: [ orderA ],
      };
    });

    it('should sort as an ascending double', async() => {
      const op: any = {
        operation: { type: 'orderby', input: {}, expressions: [ orderA ]},
        context,
      };
      const output = await actor.run(op, undefined);
      const array = await arrayifyStream(getSafeBindings(output).bindingsStream);
      expect(array).toMatchObject([
        BF.bindings([
          [ DF.variable('a'), DF.literal('1.0e6', DF.namedNode('http://www.w3.org/2001/XMLSchema#double')) ],
        ]),
        BF.bindings([
          [ DF.variable('a'), DF.literal('2.0e6', DF.namedNode('http://www.w3.org/2001/XMLSchema#double')) ],
        ]),
        BF.bindings([
          [ DF.variable('a'), DF.literal('11.0e6', DF.namedNode('http://www.w3.org/2001/XMLSchema#double')) ],
        ]),
      ]);
    });

    it('should sort as an descending double', async() => {
      const op: any = {
        operation: { type: 'orderby', input: {}, expressions: [ descOrderA ]},
        context,
      };
      const output = await actor.run(op, undefined);
      const array = await arrayifyStream(getSafeBindings(output).bindingsStream);
      expect(array).toMatchObject([
        BF.bindings([
          [ DF.variable('a'), DF.literal('11.0e6', DF.namedNode('http://www.w3.org/2001/XMLSchema#double')) ],
        ]),
        BF.bindings([
          [ DF.variable('a'), DF.literal('2.0e6', DF.namedNode('http://www.w3.org/2001/XMLSchema#double')) ],
        ]),
        BF.bindings([
          [ DF.variable('a'), DF.literal('1.0e6', DF.namedNode('http://www.w3.org/2001/XMLSchema#double')) ],
        ]),
      ]);
    });
  });
});

describe('ActorQueryOperationOrderBy with decimal type', () => {
  let bus: any;
  let mediatorQueryOperation: any;
  let mediatorExpressionEvaluatorFactory: MediatorExpressionEvaluatorFactory;
  let mediatorTermComparatorFactory: MediatorTermComparatorFactory;
  let context: IActionContext;

  beforeEach(() => {
    bus = new Bus({ name: 'bus' });
    mediatorQueryOperation = {
      mediate: (arg: any) => Promise.resolve({
        bindingsStream: new ArrayIterator([
          BF.bindings([
            [ DF.variable('a'), DF.literal('1', DF.namedNode('http://www.w3.org/2001/XMLSchema#decimal')) ],
          ]),
          BF.bindings([
            [ DF.variable('a'), DF.literal('11', DF.namedNode('http://www.w3.org/2001/XMLSchema#decimal')) ],
          ]),
          BF.bindings([
            [ DF.variable('a'), DF.literal('2', DF.namedNode('http://www.w3.org/2001/XMLSchema#decimal')) ],
          ]),
        ]),
        metadata: () => Promise.resolve({ cardinality: 3 }),
        operated: arg,
        type: 'bindings',
        variables: [ DF.variable('a') ],
      }),
    };

    mediatorExpressionEvaluatorFactory = getMockMediatorExpressionEvaluatorFactory({
      mediatorFunctionFactory,
    });
    mediatorTermComparatorFactory = createTermCompMediator();
    context = getMockEEActionContext();
  });

  describe('An ActorQueryOperationOrderBy instance', () => {
    let actor: ActorQueryOperationOrderBy;
    let orderA: Algebra.TermExpression;
    let descOrderA: Algebra.OperatorExpression;

    beforeEach(() => {
<<<<<<< HEAD
=======
      mediatorMergeBindingsContext = {
        mediate: () => ({}),
      };

>>>>>>> 4fdc64ad
      actor = new ActorQueryOperationOrderBy({
        name: 'actor',
        bus,
        mediatorQueryOperation,
        mediatorTermComparatorFactory,
        mediatorExpressionEvaluatorFactory,
      });
      orderA = { type: Algebra.types.EXPRESSION, expressionType: Algebra.expressionTypes.TERM, term: DF.variable('a') };
      descOrderA = {
        type: Algebra.types.EXPRESSION,
        expressionType: Algebra.expressionTypes.OPERATOR,
        operator: 'desc',
        args: [ orderA ],
      };
    });

    it('should sort as an ascending decimal', async() => {
      const op: any = {
        operation: { type: 'orderby', input: {}, expressions: [ orderA ]},
        context,
      };
      const output = await actor.run(op, undefined);
      const array = await arrayifyStream(getSafeBindings(output).bindingsStream);
      expect(array).toMatchObject([
        BF.bindings([
          [ DF.variable('a'), DF.literal('1', DF.namedNode('http://www.w3.org/2001/XMLSchema#decimal')) ],
        ]),
        BF.bindings([
          [ DF.variable('a'), DF.literal('2', DF.namedNode('http://www.w3.org/2001/XMLSchema#decimal')) ],
        ]),
        BF.bindings([
          [ DF.variable('a'), DF.literal('11', DF.namedNode('http://www.w3.org/2001/XMLSchema#decimal')) ],
        ]),
      ]);
    });

    it('should sort as an descending decimal', async() => {
      const op: any = {
        operation: { type: 'orderby', input: {}, expressions: [ descOrderA ]},
        context,
      };
      const output = await actor.run(op, undefined);
      const array = await arrayifyStream(getSafeBindings(output).bindingsStream);
      expect(array).toMatchObject([
        BF.bindings([
          [ DF.variable('a'), DF.literal('11', DF.namedNode('http://www.w3.org/2001/XMLSchema#decimal')) ],
        ]),
        BF.bindings([
          [ DF.variable('a'), DF.literal('2', DF.namedNode('http://www.w3.org/2001/XMLSchema#decimal')) ],
        ]),
        BF.bindings([
          [ DF.variable('a'), DF.literal('1', DF.namedNode('http://www.w3.org/2001/XMLSchema#decimal')) ],
        ]),
      ]);
    });
  });
});

describe('ActorQueryOperationOrderBy with float type', () => {
  let bus: any;
  let mediatorQueryOperation: any;
  let mediatorExpressionEvaluatorFactory: MediatorExpressionEvaluatorFactory;
  let mediatorTermComparatorFactory: MediatorTermComparatorFactory;
  let context: IActionContext;

  beforeEach(() => {
    bus = new Bus({ name: 'bus' });
    mediatorQueryOperation = {
      mediate: (arg: any) => Promise.resolve({
        bindingsStream: new ArrayIterator([
          BF.bindings([
            [ DF.variable('a'), DF.literal('1.0e6', DF.namedNode('http://www.w3.org/2001/XMLSchema#float')) ],
          ]),
          BF.bindings([
            [ DF.variable('a'), DF.literal('11.0e6', DF.namedNode('http://www.w3.org/2001/XMLSchema#float')) ],
          ]),
          BF.bindings([
            [ DF.variable('a'), DF.literal('2.0e6', DF.namedNode('http://www.w3.org/2001/XMLSchema#float')) ],
          ]),
        ]),
        metadata: () => Promise.resolve({ cardinality: 3 }),
        operated: arg,
        type: 'bindings',
        variables: [ DF.variable('a') ],
      }),
    };
    mediatorExpressionEvaluatorFactory = getMockMediatorExpressionEvaluatorFactory({
      mediatorFunctionFactory,
    });
    mediatorTermComparatorFactory = createTermCompMediator();
    context = getMockEEActionContext();
  });

  describe('An ActorQueryOperationOrderBy instance', () => {
    let actor: ActorQueryOperationOrderBy;
    let orderA: Algebra.TermExpression;
    let descOrderA: Algebra.OperatorExpression;

    beforeEach(() => {
<<<<<<< HEAD
=======
      mediatorMergeBindingsContext = {
        mediate: () => ({}),
      };

>>>>>>> 4fdc64ad
      actor = new ActorQueryOperationOrderBy({
        name: 'actor',
        bus,
        mediatorQueryOperation,
        mediatorTermComparatorFactory,
        mediatorExpressionEvaluatorFactory,
      });
      orderA = { type: Algebra.types.EXPRESSION, expressionType: Algebra.expressionTypes.TERM, term: DF.variable('a') };
      descOrderA = {
        type: Algebra.types.EXPRESSION,
        expressionType: Algebra.expressionTypes.OPERATOR,
        operator: 'desc',
        args: [ orderA ],
      };
    });

    it('should sort as an ascending float', async() => {
      const op: any = {
        operation: { type: 'orderby', input: {}, expressions: [ orderA ]},
        context,
      };
      const output = await actor.run(op, undefined);
      const array = await arrayifyStream(getSafeBindings(output).bindingsStream);
      expect(array).toMatchObject([
        BF.bindings([
          [ DF.variable('a'), DF.literal('1.0e6', DF.namedNode('http://www.w3.org/2001/XMLSchema#float')) ],
        ]),
        BF.bindings([
          [ DF.variable('a'), DF.literal('2.0e6', DF.namedNode('http://www.w3.org/2001/XMLSchema#float')) ],
        ]),
        BF.bindings([
          [ DF.variable('a'), DF.literal('11.0e6', DF.namedNode('http://www.w3.org/2001/XMLSchema#float')) ],
        ]),
      ]);
    });

    it('should sort as an descending float', async() => {
      const op: any = {
        operation: { type: 'orderby', input: {}, expressions: [ descOrderA ]},
        context,
      };
      const output = await actor.run(op, undefined);
      const array = await arrayifyStream(getSafeBindings(output).bindingsStream);
      expect(array).toMatchObject([
        BF.bindings([
          [ DF.variable('a'), DF.literal('11.0e6', DF.namedNode('http://www.w3.org/2001/XMLSchema#float')) ],
        ]),
        BF.bindings([
          [ DF.variable('a'), DF.literal('2.0e6', DF.namedNode('http://www.w3.org/2001/XMLSchema#float')) ],
        ]),
        BF.bindings([
          [ DF.variable('a'), DF.literal('1.0e6', DF.namedNode('http://www.w3.org/2001/XMLSchema#float')) ],
        ]),
      ]);
    });
  });
});

describe('ActorQueryOperationOrderBy with mixed literal types', () => {
  let bus: any;
  let mediatorQueryOperation: any;
  let mediatorExpressionEvaluatorFactory: MediatorExpressionEvaluatorFactory;
  let mediatorTermComparatorFactory: MediatorTermComparatorFactory;
  let context: IActionContext;

  beforeEach(() => {
    bus = new Bus({ name: 'bus' });
    mediatorQueryOperation = {
      mediate: (arg: any) => Promise.resolve({
        bindingsStream: new ArrayIterator([
          BF.bindings([
            [ DF.variable('a'), DF.literal('1', DF.namedNode('http://www.w3.org/2001/XMLSchema#integer')) ],
          ]),
          BF.bindings([
            [ DF.variable('a'), DF.literal('11', DF.namedNode('http://www.w3.org/2001/XMLSchema#string')) ],
          ]),
          BF.bindings([
            [ DF.variable('a'), DF.literal('2.0e6', DF.namedNode('http://www.w3.org/2001/XMLSchema#double')) ],
          ]),
        ]),
        metadata: () => Promise.resolve({ cardinality: 3 }),
        operated: arg,
        type: 'bindings',
        variables: [ DF.variable('a') ],
      }),
    };
    mediatorExpressionEvaluatorFactory = getMockMediatorExpressionEvaluatorFactory({
      mediatorFunctionFactory,
    });
    mediatorTermComparatorFactory = createTermCompMediator();
    context = getMockEEActionContext();
  });

  describe('An ActorQueryOperationOrderBy instance', () => {
    let actor: ActorQueryOperationOrderBy;
    let orderA: Algebra.TermExpression;
    let descOrderA: Algebra.OperatorExpression;

    beforeEach(() => {
<<<<<<< HEAD
=======
      mediatorMergeBindingsContext = {
        mediate: () => ({}),
      };

>>>>>>> 4fdc64ad
      actor = new ActorQueryOperationOrderBy({
        name: 'actor',
        bus,
        mediatorQueryOperation,
        mediatorTermComparatorFactory,
        mediatorExpressionEvaluatorFactory,
      });
      orderA = { type: Algebra.types.EXPRESSION, expressionType: Algebra.expressionTypes.TERM, term: DF.variable('a') };
      descOrderA = {
        type: Algebra.types.EXPRESSION,
        expressionType: Algebra.expressionTypes.OPERATOR,
        operator: 'desc',
        args: [ orderA ],
      };
    });

    it('should sort as an ascending integer', async() => {
      const op: any = {
        operation: { type: 'orderby', input: {}, expressions: [ orderA ]},
        context,
      };
      const output = await actor.run(op, undefined);
      const array = await arrayifyStream(getSafeBindings(output).bindingsStream);
      expect(array).toMatchObject([
        BF.bindings([
          [ DF.variable('a'), DF.literal('1', DF.namedNode('http://www.w3.org/2001/XMLSchema#integer')) ],
        ]),
        BF.bindings([
          [ DF.variable('a'), DF.literal('2.0e6', DF.namedNode('http://www.w3.org/2001/XMLSchema#double')) ],
        ]),
        BF.bindings([
          [ DF.variable('a'), DF.literal('11', DF.namedNode('http://www.w3.org/2001/XMLSchema#string')) ],
        ]),
      ]);
    });

    it('should sort as an descending integer', async() => {
      const op: any = {
        operation: { type: 'orderby', input: {}, expressions: [ descOrderA ]},
        context,
      };
      const output = await actor.run(op, undefined);
      const array = await arrayifyStream(getSafeBindings(output).bindingsStream);
      expect(array).toMatchObject([
        BF.bindings([
          [ DF.variable('a'), DF.literal('11', DF.namedNode('http://www.w3.org/2001/XMLSchema#string')) ],
        ]),
        BF.bindings([
          [ DF.variable('a'), DF.literal('2.0e6', DF.namedNode('http://www.w3.org/2001/XMLSchema#double')) ],
        ]),
        BF.bindings([
          [ DF.variable('a'), DF.literal('1', DF.namedNode('http://www.w3.org/2001/XMLSchema#integer')) ],
        ]),
      ]);
    });
  });
});

describe('Another ActorQueryOperationOrderBy with mixed types', () => {
  let bus: any;
  let mediatorQueryOperation: any;
  let mediatorExpressionEvaluatorFactory: MediatorExpressionEvaluatorFactory;
  let mediatorTermComparatorFactory: MediatorTermComparatorFactory;
  let context: IActionContext;

  beforeEach(() => {
    bus = new Bus({ name: 'bus' });
    mediatorQueryOperation = {
      mediate: (arg: any) => Promise.resolve({
        bindingsStream: new ArrayIterator([
          BF.bindings([
            [ DF.variable('a'), DF.variable('a') ],
          ]),
          BF.bindings([
            [ DF.variable('a'), DF.variable('b') ],
          ]),
          BF.bindings([
            [ DF.variable('a'), DF.variable('c') ],
          ]),
        ]),
        metadata: () => Promise.resolve({ cardinality: 3 }),
        operated: arg,
        type: 'bindings',
        variables: [ DF.variable('a') ],
      }),
    };

    mediatorExpressionEvaluatorFactory = getMockMediatorExpressionEvaluatorFactory({
      mediatorFunctionFactory,
    });
    mediatorTermComparatorFactory = createTermCompMediator();
    context = getMockEEActionContext();
  });

  describe('An ActorQueryOperationOrderBy instance', () => {
    let actor: ActorQueryOperationOrderBy;
    let orderA: Algebra.TermExpression;
<<<<<<< HEAD
    let descOrderA: Algebra.OperatorExpression;

    beforeEach(() => {
=======
    let mediatorMergeBindingsContext: any;

    beforeEach(() => {
      mediatorMergeBindingsContext = {
        mediate: () => ({}),
      };

>>>>>>> 4fdc64ad
      actor = new ActorQueryOperationOrderBy({
        name: 'actor',
        bus,
        mediatorQueryOperation,
        mediatorTermComparatorFactory,
        mediatorExpressionEvaluatorFactory,
      });
      orderA = { type: Algebra.types.EXPRESSION, expressionType: Algebra.expressionTypes.TERM, term: DF.variable('a') };
    });

    it('should not sort since its not a literal ascending', async() => {
      try {
        const op: any = {
          operation: { type: 'orderby', input: {}, expressions: [ orderA ]},
          context,
        };
        const output = await actor.run(op, undefined);
        const array = await arrayifyStream(getSafeBindings(output).bindingsStream);
        expect(array).toBeFalsy();
      } catch {
        // Is valid
      }
    });
  });
});<|MERGE_RESOLUTION|>--- conflicted
+++ resolved
@@ -1,28 +1,20 @@
-<<<<<<< HEAD
 import { ActorFunctionFactoryTermFunctionStrLen } from '@comunica/actor-function-factory-term-function-str-len';
 import { createTermCompMediator } from '@comunica/actor-term-comparator-factory-expression-evaluator/test/util';
-import { BindingsFactory } from '@comunica/bindings-factory';
 import type { MediatorExpressionEvaluatorFactory } from '@comunica/bus-expression-evaluator-factory';
 import { createFuncMediator } from '@comunica/bus-function-factory/test/util';
-=======
->>>>>>> 4fdc64ad
 import { ActorQueryOperation } from '@comunica/bus-query-operation';
 import type { MediatorTermComparatorFactory } from '@comunica/bus-term-comparator-factory';
 import { Bus } from '@comunica/core';
 import * as sparqlee from '@comunica/expression-evaluator';
-<<<<<<< HEAD
-import { getMockEEActionContext, getMockMediatorExpressionEvaluatorFactory } from '@comunica/jest';
 import type { IActionContext } from '@comunica/types';
-=======
 import { BindingsFactory } from '@comunica/utils-bindings-factory';
+import { getMockEEActionContext, getMockMediatorExpressionEvaluatorFactory } from '@comunica/utils-jest';
 import { getSafeBindings } from '@comunica/utils-query-operation';
->>>>>>> 4fdc64ad
 import arrayifyStream from 'arrayify-stream';
 import { ArrayIterator } from 'asynciterator';
 import { DataFactory } from 'rdf-data-factory';
 import { Algebra } from 'sparqlalgebrajs';
 import { ActorQueryOperationOrderBy } from '../lib/ActorQueryOperationOrderBy';
-import '@comunica/utils-jest';
 
 const DF = new DataFactory();
 const BF = new BindingsFactory(DF);
@@ -76,12 +68,8 @@
     let actor: ActorQueryOperationOrderBy;
     let orderA: Algebra.TermExpression;
     let descOrderA: Algebra.OperatorExpression;
-    let mediatorMergeBindingsContext: any;
 
     beforeEach(() => {
-      mediatorMergeBindingsContext = {
-        mediate: () => ({}),
-      };
       actor = new ActorQueryOperationOrderBy({
         name: 'actor',
         bus,
@@ -163,13 +151,6 @@
 
   beforeEach(() => {
     bus = new Bus({ name: 'bus' });
-<<<<<<< HEAD
-=======
-    mediatorMergeBindingsContext = {
-      mediate: () => ({}),
-    };
-
->>>>>>> 4fdc64ad
     mediatorQueryOperation = {
       mediate: (arg: any) => Promise.resolve({
         bindingsStream: new ArrayIterator([
@@ -224,13 +205,6 @@
     let orderA1: Algebra.OperatorExpression;
 
     beforeEach(() => {
-<<<<<<< HEAD
-=======
-      mediatorMergeBindingsContext = {
-        mediate: () => ({}),
-      };
-
->>>>>>> 4fdc64ad
       actor = new ActorQueryOperationOrderBy({
         name: 'actor',
         bus,
@@ -255,48 +229,25 @@
     });
 
     it('should test on orderby', async() => {
-<<<<<<< HEAD
       const op: any = { operation: { type: 'orderby', expressions: []}, context };
-      await expect(actor.test(op)).resolves.toBeTruthy();
+      await expect(actor.test(op)).resolves.toPassTestVoid();
     });
 
     it('should test on a descending orderby', async() => {
       const op: any = { operation: { type: 'orderby', expressions: [ descOrderA ]}, context };
-      await expect(actor.test(op)).resolves.toBeTruthy();
-=======
-      const op: any = {
-        operation: { type: 'orderby', expressions: []},
-        context: new ActionContext({ [KeysInitQuery.dataFactory.name]: DF }),
-      };
       await expect(actor.test(op)).resolves.toPassTestVoid();
     });
 
-    it('should test on a descending orderby', async() => {
-      const op: any = {
-        operation: { type: 'orderby', expressions: [ descOrderA ]},
-        context: new ActionContext({ [KeysInitQuery.dataFactory.name]: DF }),
+    it('should test on multiple expressions', async() => {
+      const op: any = {
+        operation: { type: 'orderby', expressions: [ orderA, descOrderA, orderA1 ]},
+        context,
       };
       await expect(actor.test(op)).resolves.toPassTestVoid();
->>>>>>> 4fdc64ad
-    });
-
-    it('should test on multiple expressions', async() => {
-      const op: any = {
-        operation: { type: 'orderby', expressions: [ orderA, descOrderA, orderA1 ]},
-        context,
-      };
-      await expect(actor.test(op)).resolves.toPassTestVoid();
     });
 
     it('should not test on non-orderby', async() => {
-<<<<<<< HEAD
       const op: any = { operation: { type: 'some-other-type' }, context };
-      await expect(actor.test(op)).rejects.toBeTruthy();
-=======
-      const op: any = {
-        operation: { type: 'some-other-type' },
-        context: new ActionContext({ [KeysInitQuery.dataFactory.name]: DF }),
-      };
       await expect(actor.test(op)).resolves.toFailTest(`Actor actor only supports orderby operations, but got some-other-type`);
     });
 
@@ -307,10 +258,11 @@
           expressionType: 'operator',
           operator: 'DUMMY',
         }]},
-        context: new ActionContext({ [KeysInitQuery.dataFactory.name]: DF }),
-      };
-      await expect(actor.test(op)).resolves.toFailTest(`Unknown operator: '"DUMMY"`);
->>>>>>> 4fdc64ad
+        context,
+      };
+      await expect(actor.test(op)).resolves.toFailTest(
+        `No actors are able to reply to a message`,
+      );
     });
 
     it('should run', async() => {
@@ -466,13 +418,6 @@
     let orderB1: Algebra.OperatorExpression;
 
     beforeEach(() => {
-<<<<<<< HEAD
-=======
-      mediatorMergeBindingsContext = {
-        mediate: () => ({}),
-      };
-
->>>>>>> 4fdc64ad
       actor = new ActorQueryOperationOrderBy({
         name: 'actor',
         bus,
@@ -691,13 +636,6 @@
     let descOrderA: Algebra.OperatorExpression;
 
     beforeEach(() => {
-<<<<<<< HEAD
-=======
-      mediatorMergeBindingsContext = {
-        mediate: () => ({}),
-      };
-
->>>>>>> 4fdc64ad
       actor = new ActorQueryOperationOrderBy({
         name: 'actor',
         bus,
@@ -798,13 +736,6 @@
     let descOrderA: Algebra.OperatorExpression;
 
     beforeEach(() => {
-<<<<<<< HEAD
-=======
-      mediatorMergeBindingsContext = {
-        mediate: () => ({}),
-      };
-
->>>>>>> 4fdc64ad
       actor = new ActorQueryOperationOrderBy({
         name: 'actor',
         bus,
@@ -905,13 +836,6 @@
     let descOrderA: Algebra.OperatorExpression;
 
     beforeEach(() => {
-<<<<<<< HEAD
-=======
-      mediatorMergeBindingsContext = {
-        mediate: () => ({}),
-      };
-
->>>>>>> 4fdc64ad
       actor = new ActorQueryOperationOrderBy({
         name: 'actor',
         bus,
@@ -1011,13 +935,6 @@
     let descOrderA: Algebra.OperatorExpression;
 
     beforeEach(() => {
-<<<<<<< HEAD
-=======
-      mediatorMergeBindingsContext = {
-        mediate: () => ({}),
-      };
-
->>>>>>> 4fdc64ad
       actor = new ActorQueryOperationOrderBy({
         name: 'actor',
         bus,
@@ -1117,13 +1034,6 @@
     let descOrderA: Algebra.OperatorExpression;
 
     beforeEach(() => {
-<<<<<<< HEAD
-=======
-      mediatorMergeBindingsContext = {
-        mediate: () => ({}),
-      };
-
->>>>>>> 4fdc64ad
       actor = new ActorQueryOperationOrderBy({
         name: 'actor',
         bus,
@@ -1221,19 +1131,8 @@
   describe('An ActorQueryOperationOrderBy instance', () => {
     let actor: ActorQueryOperationOrderBy;
     let orderA: Algebra.TermExpression;
-<<<<<<< HEAD
-    let descOrderA: Algebra.OperatorExpression;
 
     beforeEach(() => {
-=======
-    let mediatorMergeBindingsContext: any;
-
-    beforeEach(() => {
-      mediatorMergeBindingsContext = {
-        mediate: () => ({}),
-      };
-
->>>>>>> 4fdc64ad
       actor = new ActorQueryOperationOrderBy({
         name: 'actor',
         bus,
