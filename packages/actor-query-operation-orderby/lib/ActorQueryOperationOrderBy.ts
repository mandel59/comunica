<<<<<<< HEAD
import type {
  MediatorExpressionEvaluatorFactory,
} from '@comunica/bus-expression-evaluator-factory';
=======
import type { MediatorMergeBindingsContext } from '@comunica/bus-merge-bindings-context';
>>>>>>> 4fdc64ad
import type { IActorQueryOperationTypedMediatedArgs } from '@comunica/bus-query-operation';
import {
  ActorQueryOperation,
  ActorQueryOperationTypedMediated,
} from '@comunica/bus-query-operation';
<<<<<<< HEAD
import type { MediatorTermComparatorFactory } from '@comunica/bus-term-comparator-factory';
import type { IActorTest } from '@comunica/core';
import { isExpressionError } from '@comunica/expression-evaluator';
import type { Bindings, IActionContext, IQueryOperationResult } from '@comunica/types';
=======
import { KeysInitQuery } from '@comunica/context-entries';
import type { IActorTest, TestResult } from '@comunica/core';
import { failTest, passTestVoid } from '@comunica/core';
import { AsyncEvaluator, isExpressionError, orderTypes } from '@comunica/expression-evaluator';
import type { Bindings, ComunicaDataFactory, IActionContext, IQueryOperationResult } from '@comunica/types';
import { BindingsFactory } from '@comunica/utils-bindings-factory';
import { getSafeBindings } from '@comunica/utils-query-operation';
>>>>>>> 4fdc64ad
import type { Term } from '@rdfjs/types';
import { Algebra } from 'sparqlalgebrajs';
import { SortIterator } from './SortIterator';

/**
 * A comunica OrderBy Sparqlee Query Operation Actor.
 */
export class ActorQueryOperationOrderBy extends ActorQueryOperationTypedMediated<Algebra.OrderBy> {
  private readonly window: number;
  private readonly mediatorExpressionEvaluatorFactory: MediatorExpressionEvaluatorFactory;
  private readonly mediatorTermComparatorFactory: MediatorTermComparatorFactory;

  public constructor(args: IActorQueryOperationOrderBySparqleeArgs) {
    super(args, 'orderby');
    this.window = args.window ?? Number.POSITIVE_INFINITY;
    this.mediatorExpressionEvaluatorFactory = args.mediatorExpressionEvaluatorFactory;
    this.mediatorTermComparatorFactory = args.mediatorTermComparatorFactory;
  }

<<<<<<< HEAD
  public async testOperation(operation: Algebra.OrderBy, context: IActionContext): Promise<IActorTest> {
    // Will throw error for unsupported operators
    for (let expr of operation.expressions) {
      expr = this.extractSortExpression(expr);
      const _ = await this.mediatorExpressionEvaluatorFactory
        .mediate({ algExpr: expr, context });
=======
  public async testOperation(operation: Algebra.OrderBy, context: IActionContext): Promise<TestResult<IActorTest>> {
    const dataFactory: ComunicaDataFactory = context.getSafe(KeysInitQuery.dataFactory);
    const bindingsFactory = await BindingsFactory.create(this.mediatorMergeBindingsContext, context, dataFactory);

    // Will throw error for unsupported operators
    for (let expr of operation.expressions) {
      expr = this.extractSortExpression(expr);
      try {
        const _ = new AsyncEvaluator(
          dataFactory,
          expr,
          ActorQueryOperation.getAsyncExpressionContext(context, this.mediatorQueryOperation, bindingsFactory),
        );
      } catch (error: unknown) {
        // TODO: return TestResult in ActorQueryOperation.getAsyncExpressionContext
        return failTest((<Error> error).message);
      }
>>>>>>> 4fdc64ad
    }
    return passTestVoid();
  }

  public async runOperation(operation: Algebra.OrderBy, context: IActionContext):
  Promise<IQueryOperationResult> {
    const outputRaw = await this.mediatorQueryOperation.mediate({ operation: operation.input, context });
    const output = getSafeBindings(outputRaw);

    const options = { window: this.window };
    let { bindingsStream } = output;

    // Sorting backwards since the first one is the most important therefore should be ordered last.
    const orderByEvaluator = await this.mediatorTermComparatorFactory.mediate({ context });

    for (let i = operation.expressions.length - 1; i >= 0; i--) {
      let expr = operation.expressions[i];
      const isAscending = this.isAscending(expr);
      expr = this.extractSortExpression(expr);
      // Transform the stream by annotating it with the expr result
      const evaluator = await this.mediatorExpressionEvaluatorFactory
        .mediate({ algExpr: expr, context });
      interface IAnnotatedBinding {
        bindings: Bindings;
        result: Term | undefined;
      }

      const transform = async(bindings: Bindings, next: any, push: (result: IAnnotatedBinding) => void):
      Promise<void> => {
        try {
          const result = await evaluator.evaluate(bindings);
          push({ bindings, result });
        } catch (error: unknown) {
          // We ignore all Expression errors.
          // Other errors (likely programming mistakes) are still propagated.
          // I can't recall where this is defined in the spec.
          if (!isExpressionError(<Error> error)) {
            bindingsStream.emit('error', error);
          }
          push({ bindings, result: undefined });
        }
        next();
      };
      // eslint-disable-next-line ts/no-misused-promises
      const transformedStream = bindingsStream.transform<IAnnotatedBinding>({ transform });

      // Sort the annoted stream
      const sortedStream = new SortIterator(transformedStream, (left, right) => {
        let compare = orderByEvaluator.orderTypes(left.result, right.result);
        if (!isAscending) {
          compare *= -1;
        }
        return compare;
      }, options);

      // Remove the annotation
      bindingsStream = sortedStream.map(({ bindings }) => bindings);
    }

    return {
      type: 'bindings',
      bindingsStream,
      metadata: output.metadata,
    };
  }

  // Remove descending operator if necessary
  private extractSortExpression(expr: Algebra.Expression): Algebra.Expression {
    const { expressionType, operator } = expr;
    if (expressionType !== Algebra.expressionTypes.OPERATOR) {
      return expr;
    }
    return operator === 'desc' ?
      expr.args[0] :
      expr;
  }

  private isAscending(expr: Algebra.Expression): boolean {
    const { expressionType, operator } = expr;
    if (expressionType !== Algebra.expressionTypes.OPERATOR) {
      return true;
    }
    return operator !== 'desc';
  }
}

/**
 * The window parameter determines how many of the elements to consider when sorting.
 */
export interface IActorQueryOperationOrderBySparqleeArgs extends IActorQueryOperationTypedMediatedArgs {
  /**
   * The size of the window for the sort iterator.
   * @range {integer}
   */
  window?: number;
  mediatorExpressionEvaluatorFactory: MediatorExpressionEvaluatorFactory;
  mediatorTermComparatorFactory: MediatorTermComparatorFactory;
}<|MERGE_RESOLUTION|>--- conflicted
+++ resolved
@@ -1,29 +1,12 @@
-<<<<<<< HEAD
-import type {
-  MediatorExpressionEvaluatorFactory,
-} from '@comunica/bus-expression-evaluator-factory';
-=======
-import type { MediatorMergeBindingsContext } from '@comunica/bus-merge-bindings-context';
->>>>>>> 4fdc64ad
+import type { MediatorExpressionEvaluatorFactory } from '@comunica/bus-expression-evaluator-factory';
 import type { IActorQueryOperationTypedMediatedArgs } from '@comunica/bus-query-operation';
-import {
-  ActorQueryOperation,
-  ActorQueryOperationTypedMediated,
-} from '@comunica/bus-query-operation';
-<<<<<<< HEAD
+import { ActorQueryOperationTypedMediated } from '@comunica/bus-query-operation';
 import type { MediatorTermComparatorFactory } from '@comunica/bus-term-comparator-factory';
-import type { IActorTest } from '@comunica/core';
+import type { IActorTest, TestResult } from '@comunica/core';
+import { failTest, passTestVoid } from '@comunica/core';
 import { isExpressionError } from '@comunica/expression-evaluator';
 import type { Bindings, IActionContext, IQueryOperationResult } from '@comunica/types';
-=======
-import { KeysInitQuery } from '@comunica/context-entries';
-import type { IActorTest, TestResult } from '@comunica/core';
-import { failTest, passTestVoid } from '@comunica/core';
-import { AsyncEvaluator, isExpressionError, orderTypes } from '@comunica/expression-evaluator';
-import type { Bindings, ComunicaDataFactory, IActionContext, IQueryOperationResult } from '@comunica/types';
-import { BindingsFactory } from '@comunica/utils-bindings-factory';
 import { getSafeBindings } from '@comunica/utils-query-operation';
->>>>>>> 4fdc64ad
 import type { Term } from '@rdfjs/types';
 import { Algebra } from 'sparqlalgebrajs';
 import { SortIterator } from './SortIterator';
@@ -43,32 +26,17 @@
     this.mediatorTermComparatorFactory = args.mediatorTermComparatorFactory;
   }
 
-<<<<<<< HEAD
-  public async testOperation(operation: Algebra.OrderBy, context: IActionContext): Promise<IActorTest> {
+  public async testOperation(operation: Algebra.OrderBy, context: IActionContext): Promise<TestResult<IActorTest>> {
     // Will throw error for unsupported operators
     for (let expr of operation.expressions) {
-      expr = this.extractSortExpression(expr);
-      const _ = await this.mediatorExpressionEvaluatorFactory
-        .mediate({ algExpr: expr, context });
-=======
-  public async testOperation(operation: Algebra.OrderBy, context: IActionContext): Promise<TestResult<IActorTest>> {
-    const dataFactory: ComunicaDataFactory = context.getSafe(KeysInitQuery.dataFactory);
-    const bindingsFactory = await BindingsFactory.create(this.mediatorMergeBindingsContext, context, dataFactory);
-
-    // Will throw error for unsupported operators
-    for (let expr of operation.expressions) {
-      expr = this.extractSortExpression(expr);
       try {
-        const _ = new AsyncEvaluator(
-          dataFactory,
-          expr,
-          ActorQueryOperation.getAsyncExpressionContext(context, this.mediatorQueryOperation, bindingsFactory),
-        );
+        expr = this.extractSortExpression(expr);
+        const _ = await this.mediatorExpressionEvaluatorFactory
+          .mediate({ algExpr: expr, context });
       } catch (error: unknown) {
         // TODO: return TestResult in ActorQueryOperation.getAsyncExpressionContext
         return failTest((<Error> error).message);
       }
->>>>>>> 4fdc64ad
     }
     return passTestVoid();
   }
