{
  "name": "@comunica/actor-rdf-join-inner-single",
  "version": "3.3.0",
  "description": "A single rdf-join actor",
  "lsd:module": true,
  "license": "MIT",
  "funding": {
    "type": "opencollective",
    "url": "https://opencollective.com/comunica-association"
  },
  "homepage": "https://comunica.dev/",
  "repository": {
    "type": "git",
    "url": "https://github.com/comunica/comunica.git",
    "directory": "packages/actor-rdf-join-inner-single"
  },
  "bugs": {
    "url": "https://github.com/comunica/comunica/issues"
  },
  "keywords": [
    "comunica",
    "actor",
    "rdf-join",
    "single"
  ],
  "sideEffects": false,
  "main": "lib/index.js",
  "typings": "lib/index",
  "publishConfig": {
    "access": "public"
  },
  "files": [
    "components",
    "lib/**/*.d.ts",
    "lib/**/*.js",
    "lib/**/*.js.map"
  ],
  "scripts": {
    "build": "yarn run build:ts && yarn run build:components",
    "build:ts": "node \"../../node_modules/typescript/bin/tsc\"",
    "build:components": "componentsjs-generator"
  },
  "dependencies": {
<<<<<<< HEAD
    "@comunica/bus-rdf-join": "^3.2.1",
    "@comunica/core": "^3.2.1",
    "@comunica/mediatortype-join-coefficients": "^3.2.1"
=======
    "@comunica/bus-rdf-join": "^3.3.0",
    "@comunica/mediatortype-join-coefficients": "^3.3.0"
>>>>>>> 02bde397
  }
}<|MERGE_RESOLUTION|>--- conflicted
+++ resolved
@@ -41,13 +41,8 @@
     "build:components": "componentsjs-generator"
   },
   "dependencies": {
-<<<<<<< HEAD
     "@comunica/bus-rdf-join": "^3.2.1",
     "@comunica/core": "^3.2.1",
     "@comunica/mediatortype-join-coefficients": "^3.2.1"
-=======
-    "@comunica/bus-rdf-join": "^3.3.0",
-    "@comunica/mediatortype-join-coefficients": "^3.3.0"
->>>>>>> 02bde397
   }
 }