--- conflicted
+++ resolved
@@ -41,16 +41,9 @@
     "build:components": "componentsjs-generator"
   },
   "dependencies": {
-<<<<<<< HEAD
     "@comunica/bus-query-parse": "^3.2.1",
     "@comunica/context-entries": "^3.2.1",
     "@comunica/core": "^3.2.1",
     "graphql-to-sparql": "^4.0.0"
-=======
-    "@comunica/bus-query-parse": "^3.3.0",
-    "@comunica/context-entries": "^3.3.0",
-    "@comunica/core": "^3.3.0",
-    "graphql-to-sparql": "^3.0.1"
->>>>>>> 02bde397
   }
 }