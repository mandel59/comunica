import type {
  IActorContextPreprocessOutput,
  IActorContextPreprocessArgs,
  MediatorContextPreprocess,
} from '@comunica/bus-context-preprocess';
import { ActorContextPreprocess } from '@comunica/bus-context-preprocess';
import type { ActorHttpInvalidateListenable, IActionHttpInvalidate } from '@comunica/bus-http-invalidate';
import type { MediatorQuerySourceIdentify } from '@comunica/bus-query-source-identify';
<<<<<<< HEAD
import { KeysInitQuery, KeysQueryOperation } from '@comunica/context-entries';
import type { IAction, IActorTest, TestResult } from '@comunica/core';
import { passTestVoid, ActionContext } from '@comunica/core';
=======
import { KeysInitQuery, KeysQueryOperation, KeysStatistics }
  from '@comunica/context-entries';
import type { IAction, IActorTest } from '@comunica/core';
import { ActionContext } from '@comunica/core';
>>>>>>> 20daf176
import type {
  ILink,
  IQuerySourceWrapper,
  QuerySourceUnidentified,
  QuerySourceUnidentifiedExpanded,
  IActionContext,
  IQuerySourceUnidentifiedExpanded,
  IStatisticBase,
} from '@comunica/types';
import { LRUCache } from 'lru-cache';

/**
 * A comunica Query Source Identify Context Preprocess Actor.
 */
export class ActorContextPreprocessQuerySourceIdentify extends ActorContextPreprocess {
  public readonly cacheSize: number;
  public readonly httpInvalidator: ActorHttpInvalidateListenable;
  public readonly mediatorQuerySourceIdentify: MediatorQuerySourceIdentify;
  public readonly mediatorContextPreprocess: MediatorContextPreprocess;
  public readonly cache?: LRUCache<string, Promise<IQuerySourceWrapper>>;

  public constructor(args: IActorContextPreprocessQuerySourceIdentifyArgs) {
    super(args);
    this.cache = this.cacheSize ? new LRUCache<string, any>({ max: this.cacheSize }) : undefined;
    const cache = this.cache;
    if (cache) {
      this.httpInvalidator.addInvalidateListener(
        ({ url }: IActionHttpInvalidate) => url ? cache.delete(url) : cache.clear(),
      );
    }
  }

  public async test(_action: IAction): Promise<TestResult<IActorTest>> {
    return passTestVoid();
  }

  public async run(action: IAction): Promise<IActorContextPreprocessOutput> {
    let context = action.context;

    // Rewrite sources
    if (context.has(KeysInitQuery.querySourcesUnidentified)) {
      const querySourcesUnidentified: QuerySourceUnidentified[] = action.context
        .get(KeysInitQuery.querySourcesUnidentified)!;
      const querySourcesUnidentifiedExpanded = await Promise.all(querySourcesUnidentified
        .map(querySource => this.expandSource(querySource)));
      const querySources: IQuerySourceWrapper[] = await Promise.all(querySourcesUnidentifiedExpanded
        .map(async querySourceUnidentified => this.identifySource(querySourceUnidentified, action.context)));

      // When identifying sources in preprocess actor, we record this as a dereference seed document event
      const statisticDereferenceLinks: IStatisticBase<ILink> | undefined = action.context
        .get(KeysStatistics.dereferencedLinks);
      if (statisticDereferenceLinks) {
        for (const querySource of querySources) {
          statisticDereferenceLinks.updateStatistic({
            url: <string> querySource.source.referenceValue,
            metadata: {
              seed: true,
            },
          }, querySource.source);
        }
      }

      context = action.context
        .delete(KeysInitQuery.querySourcesUnidentified)
        .set(KeysQueryOperation.querySources, querySources);
    }

    return { context };
  }

  public async expandSource(querySource: QuerySourceUnidentified): Promise<QuerySourceUnidentifiedExpanded> {
    if (typeof querySource === 'string' || 'match' in querySource) {
      return { value: querySource };
    }
    return {
      ...<Omit<IQuerySourceUnidentifiedExpanded, 'context'>>querySource,
      context: (await this.mediatorContextPreprocess.mediate({
        context: ActionContext.ensureActionContext(querySource.context ?? {}),
      })).context,
    };
  }

  public identifySource(
    querySourceUnidentified: QuerySourceUnidentifiedExpanded,
    context: IActionContext,
  ): Promise<IQuerySourceWrapper> {
    let sourcePromise: Promise<IQuerySourceWrapper> | undefined;

    // Try to read from cache
    // Only sources based on string values (e.g. URLs) are supported!
    if (typeof querySourceUnidentified.value === 'string' && this.cache) {
      sourcePromise = this.cache.get(querySourceUnidentified.value)!;
    }

    // If not in cache, identify the source
    if (!sourcePromise) {
      sourcePromise = this.mediatorQuerySourceIdentify.mediate({ querySourceUnidentified, context })
        .then(({ querySource }) => querySource);

      // Set in cache
      if (typeof querySourceUnidentified.value === 'string' && this.cache) {
        this.cache.set(querySourceUnidentified.value, sourcePromise);
      }
    }

    return sourcePromise;
  }
}

export interface IActorContextPreprocessQuerySourceIdentifyArgs extends IActorContextPreprocessArgs {
  /**
   * The maximum number of entries in the LRU cache, set to 0 to disable.
   * @range {integer}
   * @default {100}
   */
  cacheSize: number;
  /* eslint-disable max-len */
  /**
   * An actor that listens to HTTP invalidation events
   * @default {<default_invalidator> a <npmd:@comunica/bus-http-invalidate/^3.0.0/components/ActorHttpInvalidateListenable.jsonld#ActorHttpInvalidateListenable>}
   */
  httpInvalidator: ActorHttpInvalidateListenable;
  /* eslint-enable max-len */
  /**
   * Mediator for identifying query sources.
   */
  mediatorQuerySourceIdentify: MediatorQuerySourceIdentify;
  /**
   * The context processing combinator
   */
  mediatorContextPreprocess: MediatorContextPreprocess;
}<|MERGE_RESOLUTION|>--- conflicted
+++ resolved
@@ -6,16 +6,9 @@
 import { ActorContextPreprocess } from '@comunica/bus-context-preprocess';
 import type { ActorHttpInvalidateListenable, IActionHttpInvalidate } from '@comunica/bus-http-invalidate';
 import type { MediatorQuerySourceIdentify } from '@comunica/bus-query-source-identify';
-<<<<<<< HEAD
-import { KeysInitQuery, KeysQueryOperation } from '@comunica/context-entries';
+import { KeysInitQuery, KeysQueryOperation, KeysStatistics } from '@comunica/context-entries';
 import type { IAction, IActorTest, TestResult } from '@comunica/core';
 import { passTestVoid, ActionContext } from '@comunica/core';
-=======
-import { KeysInitQuery, KeysQueryOperation, KeysStatistics }
-  from '@comunica/context-entries';
-import type { IAction, IActorTest } from '@comunica/core';
-import { ActionContext } from '@comunica/core';
->>>>>>> 20daf176
 import type {
   ILink,
   IQuerySourceWrapper,
