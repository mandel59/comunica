{
  "name": "@comunica/actor-rdf-join-inner-multi-empty",
  "version": "3.3.0",
  "description": "A multi-empty rdf-join actor",
  "lsd:module": true,
  "license": "MIT",
  "funding": {
    "type": "opencollective",
    "url": "https://opencollective.com/comunica-association"
  },
  "homepage": "https://comunica.dev/",
  "repository": {
    "type": "git",
    "url": "https://github.com/comunica/comunica.git",
    "directory": "packages/actor-rdf-join-inner-multi-empty"
  },
  "bugs": {
    "url": "https://github.com/comunica/comunica/issues"
  },
  "keywords": [
    "comunica",
    "actor",
    "rdf-join",
    "multi-empty"
  ],
  "sideEffects": false,
  "main": "lib/index.js",
  "typings": "lib/index",
  "publishConfig": {
    "access": "public"
  },
  "files": [
    "components",
    "lib/**/*.d.ts",
    "lib/**/*.js",
    "lib/**/*.js.map"
  ],
  "scripts": {
    "build": "yarn run build:ts && yarn run build:components",
    "build:ts": "node \"../../node_modules/typescript/bin/tsc\"",
    "build:components": "componentsjs-generator"
  },
  "dependencies": {
<<<<<<< HEAD
    "@comunica/bus-rdf-join": "^3.2.1",
    "@comunica/context-entries": "^3.1.0",
    "@comunica/core": "^3.2.1",
    "@comunica/mediatortype-join-coefficients": "^3.2.1",
    "@comunica/types": "^3.2.1",
    "@comunica/utils-metadata": "^3.2.1",
=======
    "@comunica/bus-rdf-join": "^3.3.0",
    "@comunica/mediatortype-join-coefficients": "^3.3.0",
    "@comunica/metadata": "^3.3.0",
    "@comunica/types": "^3.3.0",
>>>>>>> 02bde397
    "@rdfjs/types": "*",
    "asynciterator": "^3.9.0"
  }
}<|MERGE_RESOLUTION|>--- conflicted
+++ resolved
@@ -41,19 +41,12 @@
     "build:components": "componentsjs-generator"
   },
   "dependencies": {
-<<<<<<< HEAD
     "@comunica/bus-rdf-join": "^3.2.1",
     "@comunica/context-entries": "^3.1.0",
     "@comunica/core": "^3.2.1",
     "@comunica/mediatortype-join-coefficients": "^3.2.1",
     "@comunica/types": "^3.2.1",
     "@comunica/utils-metadata": "^3.2.1",
-=======
-    "@comunica/bus-rdf-join": "^3.3.0",
-    "@comunica/mediatortype-join-coefficients": "^3.3.0",
-    "@comunica/metadata": "^3.3.0",
-    "@comunica/types": "^3.3.0",
->>>>>>> 02bde397
     "@rdfjs/types": "*",
     "asynciterator": "^3.9.0"
   }
