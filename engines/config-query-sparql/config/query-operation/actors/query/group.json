--- conflicted
+++ resolved
@@ -12,11 +12,8 @@
       "@type": "ActorQueryOperationGroup",
       "mediatorQueryOperation": { "@id": "urn:comunica:default:query-operation/mediators#main" },
       "mediatorHashBindings": { "@id": "urn:comunica:default:hash-bindings/mediators#main" },
-<<<<<<< HEAD
+      "mediatorMergeBindingsContext": { "@id": "urn:comunica:default:merge-bindings-context/mediators#main" },
       "mediatorBindingsAggregatorFactory": { "@id": "urn:comunica:default:bindings-aggregator-factory/mediators#main" }
-=======
-      "mediatorMergeBindingsContext": { "@id": "urn:comunica:default:merge-bindings-context/mediators#main" }
->>>>>>> cc464d36
     }
   ]
 }