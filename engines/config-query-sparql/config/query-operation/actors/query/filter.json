--- conflicted
+++ resolved
@@ -9,15 +9,9 @@
   "actors": [
     {
       "@id": "urn:comunica:default:query-operation/actors#filter",
-<<<<<<< HEAD
-      "@type": "ActorQueryOperationFilterSparqlee",
+      "@type": "ActorQueryOperationFilter",
       "mediatorQueryOperation": { "@id": "urn:comunica:default:query-operation/mediators#main" },
       "mediatorExpressionEvaluatorFactory": { "@id": "urn:comunica:default:expression-evaluator-factory/mediators#main" }
-=======
-      "@type": "ActorQueryOperationFilter",
-      "mediatorQueryOperation": { "@id": "urn:comunica:default:query-operation/mediators#main" },
-      "mediatorMergeBindingsContext": { "@id": "urn:comunica:default:merge-bindings-context/mediators#main" }
->>>>>>> cc464d36
     }
   ]
 }