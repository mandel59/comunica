--- conflicted
+++ resolved
@@ -9,16 +9,10 @@
   "actors": [
     {
       "@id": "urn:comunica:default:query-operation/actors#orderby",
-<<<<<<< HEAD
-      "@type": "ActorQueryOperationOrderBySparqlee",
-      "mediatorQueryOperation": { "@id": "urn:comunica:default:query-operation/mediators#main" },
-      "mediatorExpressionEvaluatorFactory": { "@id":  "urn:comunica:default:expression-evaluator-factory/mediators#main" },
-      "mediatorTermComparatorFactory": { "@id": "urn:comunica:default:term-comparator-factory/mediators#main" }
-=======
       "@type": "ActorQueryOperationOrderBy",
       "mediatorQueryOperation": { "@id": "urn:comunica:default:query-operation/mediators#main" },
-      "mediatorMergeBindingsContext": { "@id": "urn:comunica:default:merge-bindings-context/mediators#main" }
->>>>>>> cc464d36
+      "mediatorExpressionEvaluatorFactory": { "@id": "urn:comunica:default:expression-evaluator-factory/mediators#main" },
+      "mediatorTermComparatorFactory": { "@id": "urn:comunica:default:term-comparator-factory/mediators#main" }
     }
   ]
 }